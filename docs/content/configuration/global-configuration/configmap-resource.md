---
title: ConfigMap Resource

description: "The ConfigMap resources allows you to customize or fine tune NGINX behavior."
weight: 1600
doctypes: [""]
toc: true
docs: "DOCS-586"
---


The ConfigMap resources allows you to customize or fine tune NGINX behavior. For example, set the number of worker processes or customize the access log format.

## Using ConfigMap

1. Our [installation instructions](/nginx-ingress-controller/installation/installation-with-manifests) deploy an empty ConfigMap while the default installation manifests specify it in the command-line arguments of the Ingress controller. However, if you customized the manifests, to use ConfigMap, make sure to specify the ConfigMap resource to use through the [command-line arguments](/nginx-ingress-controller/configuration/global-configuration/command-line-arguments) of the Ingress controller.

1. Create a ConfigMap file with the name *nginx-config.yaml* and set the values
that make sense for your setup:

    ```yaml
    kind: ConfigMap
    apiVersion: v1
    metadata:
      name: nginx-config
      namespace: nginx-ingress
    data:
      proxy-connect-timeout: "10s"
      proxy-read-timeout: "10s"
      client-max-body-size: "2m"
    ```
    See the section [Summary of ConfigMap Keys](#summary-of-configmap-keys) for the explanation of the available ConfigMap keys (such as `proxy-connect-timeout` in this example).

1. Create a new (or update the existing) ConfigMap resource:
    ```
    $ kubectl apply -f nginx-config.yaml
    ```
    The NGINX configuration will be updated.

## ConfigMap and Ingress Annotations

Annotations allow you to configure advanced NGINX features and customize or fine tune NGINX behavior.

The ConfigMap applies globally, meaning that it affects every Ingress resource. In contrast, annotations always apply to their Ingress resource. Annotations allow overriding some ConfigMap keys. For example, the `nginx.org/proxy-connect-timeout` annotations overrides the `proxy-connect-timeout` ConfigMap key.

See the doc about [annotations](/nginx-ingress-controller/configuration/ingress-resources/advanced-configuration-with-annotations).

## ConfigMap and VirtualServer/VirtualServerRoute Resource

The ConfigMap affects every VirtualServer and VirtualServerRoute resources. However, the fields of those resources allow overriding some ConfigMap keys. For example, the `connect-timeout` field of the `upstream` overrides the `proxy-connect-timeout` ConfigMap key.

See the doc about [VirtualServer and VirtualServerRoute resources](/nginx-ingress-controller/configuration/virtualserver-and-virtualserverroute-resources).

## Summary of ConfigMap Keys

### Ingress Controller (Not Related to NGINX Configuration)

{{% table %}}
|ConfigMap Key | Description | Default | Example |
| ---| ---| ---| --- |
|``external-status-address`` | Sets the address to be reported in the status of Ingress resources. Requires the ``-report-status`` command-line argument. Overrides the ``-external-service`` argument. | N/A | [Report Ingress Status](/nginx-ingress-controller/configuration/global-configuration/reporting-resources-status). |
{{% /table %}}

### General Customization

{{% table %}}
|ConfigMap Key | Description | Default | Example |
| ---| ---| ---| --- |
|``proxy-connect-timeout`` | Sets the value of the [proxy_connect_timeout](https://nginx.org/en/docs/http/ngx_http_proxy_module.html#proxy_connect_timeout) and [grpc_connect_timeout](https://nginx.org/en/docs/http/ngx_http_grpc_module.html#grpc_connect_timeout) directive. | ``60s`` |  |
|``proxy-read-timeout`` | Sets the value of the [proxy_read_timeout](https://nginx.org/en/docs/http/ngx_http_proxy_module.html#proxy_read_timeout) and [grpc_read_timeout](https://nginx.org/en/docs/http/ngx_http_grpc_module.html#grpc_read_timeout) directive. | ``60s`` |  |
|``proxy-send-timeout`` | Sets the value of the [proxy_send_timeout](https://nginx.org/en/docs/http/ngx_http_proxy_module.html#proxy_send_timeout) and [grpc_send_timeout](https://nginx.org/en/docs/http/ngx_http_grpc_module.html#grpc_send_timeout) directive. | ``60s`` |  |
|``client-max-body-size`` | Sets the value of the [client_max_body_size](https://nginx.org/en/docs/http/ngx_http_core_module.html#client_max_body_size) directive. | ``1m`` |  |
|``proxy-buffering`` | Enables or disables [buffering of responses](https://nginx.org/en/docs/http/ngx_http_proxy_module.html#proxy_buffering) from the proxied server. | ``True`` |  |
|``proxy-buffers`` | Sets the value of the [proxy_buffers](https://nginx.org/en/docs/http/ngx_http_proxy_module.html#proxy_buffers) directive. | Depends on the platform. |  |
|``proxy-buffer-size`` | Sets the value of the [proxy_buffer_size](https://nginx.org/en/docs/http/ngx_http_proxy_module.html#proxy_buffer_size) and [grpc_buffer_size](https://nginx.org/en/docs/http/ngx_http_grpc_module.html#grpc_buffer_size) directives. | Depends on the platform. |  |
|``proxy-max-temp-file-size`` | Sets the value of the  [proxy_max_temp_file_size](https://nginx.org/en/docs/http/ngx_http_proxy_module.html#proxy_max_temp_file_size) directive. | ``1024m`` |  |
|``set-real-ip-from`` | Sets the value of the [set_real_ip_from](https://nginx.org/en/docs/http/ngx_http_realip_module.html#set_real_ip_from) directive. | N/A |  |
|``real-ip-header`` | Sets the value of the [real_ip_header](https://nginx.org/en/docs/http/ngx_http_realip_module.html#real_ip_header) directive. | ``X-Real-IP`` |  |
|``real-ip-recursive`` | Enables or disables the [real_ip_recursive](https://nginx.org/en/docs/http/ngx_http_realip_module.html#real_ip_recursive) directive. | ``False`` |  |
|``default-server-return`` | Configures the [return](https://nginx.org/en/docs/http/ngx_http_rewrite_module.html#return)  directive in the default server, which handles a client request if none of the hosts of Ingress or VirtualServer resources match. The default value configures NGINX to return a 404 error page. You can configure a fixed response or a redirect. For example, ``default-server-return: 302 https://nginx.org`` will redirect a client to ``https://nginx.org``. | ``404`` |  |
|``server-tokens`` | Enables or disables the [server_tokens](https://nginx.org/en/docs/http/ngx_http_core_module.html#server_tokens) directive. Additionally, with the NGINX Plus, you can specify a custom string value, including the empty string value, which disables the emission of the “Server” field. | ``True`` |  |
|``worker-processes`` | Sets the value of the [worker_processes](https://nginx.org/en/docs/ngx_core_module.html#worker_processes) directive. | ``auto`` |  |
|``worker-rlimit-nofile`` | Sets the value of the [worker_rlimit_nofile](https://nginx.org/en/docs/ngx_core_module.html#worker_rlimit_nofile) directive. | N/A |  |
|``worker-connections`` | Sets the value of the [worker_connections](https://nginx.org/en/docs/ngx_core_module.html#worker_connections) directive. | ``1024`` |  |
|``worker-cpu-affinity`` | Sets the value of the [worker_cpu_affinity](https://nginx.org/en/docs/ngx_core_module.html#worker_cpu_affinity) directive. | N/A |  |
|``worker-shutdown-timeout`` | Sets the value of the [worker_shutdown_timeout](https://nginx.org/en/docs/ngx_core_module.html#worker_shutdown_timeout) directive. | N/A |  |
|``server-names-hash-bucket-size`` | Sets the value of the [server_names_hash_bucket_size](https://nginx.org/en/docs/http/ngx_http_core_module.html#server_names_hash_bucket_size) directive. | ``256`` |  |
|``server-names-hash-max-size`` | Sets the value of the [server_names_hash_max_size](https://nginx.org/en/docs/http/ngx_http_core_module.html#server_names_hash_max_size) directive. | ``1024`` |  |
<<<<<<< HEAD
|``resolver-addresses`` | Sets the value of the [resolver](https://nginx.org/en/docs/http/ngx_http_core_module.html#resolver) addresses. Note: If you use a DNS name (ex., ``kube-dns.kube-system.svc.cluster.local`` ) as a resolver address, NGINX Plus will resolve it using the system resolver during the start and on every configuration reload. As a consequence, If the name cannot be resolved or the DNS server doesn't respond, NGINX Plus will fail to start or reload. To avoid this, consider using only IP addresses as resolver addresses. Supported in NGINX Plus only. | N/A | [Support for Type ExternalName Services](https://github.com/nginxinc/kubernetes-ingress/tree/v2.1.1/examples/externalname-services). |
|``resolver-ipv6`` | Enables IPv6 resolution in the resolver. Supported in NGINX Plus only. | ``True`` | [Support for Type ExternalName Services](https://github.com/nginxinc/kubernetes-ingress/tree/v2.1.1/examples/externalname-services). |
|``resolver-valid`` | Sets the time NGINX caches the resolved DNS records. Supported in NGINX Plus only. | TTL value of a DNS record | [Support for Type ExternalName Services](https://github.com/nginxinc/kubernetes-ingress/tree/v2.1.1/examples/externalname-services). |
|``resolver-timeout`` | Sets the [resolver_timeout](https://nginx.org/en/docs/http/ngx_http_core_module.html#resolver_timeout) for name resolution. Supported in NGINX Plus only. | ``30s`` | [Support for Type ExternalName Services](https://github.com/nginxinc/kubernetes-ingress/tree/v2.1.1/examples/externalname-services). |
=======
|``resolver-addresses`` | Sets the value of the [resolver](https://nginx.org/en/docs/http/ngx_http_core_module.html#resolver) addresses. Note: If you use a DNS name (ex., ``kube-dns.kube-system.svc.cluster.local`` ) as a resolver address, NGINX Plus will resolve it using the system resolver during the start and on every configuration reload. As a consequence, If the name cannot be resolved or the DNS server doesn't respond, NGINX Plus will fail to start or reload. To avoid this, consider using only IP addresses as resolver addresses. Supported in NGINX Plus only. | N/A | [Support for Type ExternalName Services](https://github.com/nginxinc/kubernetes-ingress/tree/v2.1.2/examples/externalname-services). |
|``resolver-ipv6`` | Enables IPv6 resolution in the resolver. Supported in NGINX Plus only. | ``True`` | [Support for Type ExternalName Services](https://github.com/nginxinc/kubernetes-ingress/tree/v2.1.2/examples/externalname-services). |
|``resolver-valid`` | Sets the time NGINX caches the resolved DNS records. Supported in NGINX Plus only. | TTL value of a DNS record | [Support for Type ExternalName Services](https://github.com/nginxinc/kubernetes-ingress/tree/v2.1.2/examples/externalname-services). |
|``resolver-timeout`` | Sets the [resolver_timeout](https://nginx.org/en/docs/http/ngx_http_core_module.html#resolver_timeout) for name resolution. Supported in NGINX Plus only. | ``30s`` | [Support for Type ExternalName Services](https://github.com/nginxinc/kubernetes-ingress/tree/v2.1.2/examples/externalname-services). |
>>>>>>> 1ee492af
|``keepalive-timeout`` | Sets the value of the [keepalive_timeout](https://nginx.org/en/docs/http/ngx_http_core_module.html#keepalive_timeout) directive. | ``65s`` |  |
|``keepalive-requests`` | Sets the value of the [keepalive_requests](https://nginx.org/en/docs/http/ngx_http_core_module.html#keepalive_requests) directive. | ``100`` |  |
|``variables-hash-bucket-size`` | Sets the value of the [variables_hash_bucket_size](https://nginx.org/en/docs/http/ngx_http_core_module.html#variables_hash_bucket_size) directive. | ``256`` |  |
|``variables-hash-max-size`` | Sets the value of the [variables-hash-max-size](https://nginx.org/en/docs/http/ngx_http_core_module.html#variables_hash_max_size) directive. | ``1024`` |  |
{{% /table %}}

### Logging

{{% table %}}
|ConfigMap Key | Description | Default | Example |
| ---| ---| ---| --- |
|``error-log-level`` | Sets the global [error log level](https://nginx.org/en/docs/ngx_core_module.html#error_log) for NGINX. | ``notice`` |  |
|``access-log-off`` | Disables the [access log](https://nginx.org/en/docs/http/ngx_http_log_module.html#access_log). | ``False`` |  |
|``default-server-access-log-off`` | Disables the [access log](https://nginx.org/en/docs/http/ngx_http_log_module.html#access_log) for the default server. If access log is disabled globally (``access-log-off: "True"``), then the default server access log is always disabled. | ``False`` |  |
<<<<<<< HEAD
|``log-format`` | Sets the custom [log format](https://nginx.org/en/docs/http/ngx_http_log_module.html#log_format) for HTTP and HTTPS traffic. For convenience, it is possible to define the log format across multiple lines (each line separated by ``\n``). In that case, the Ingress Controller will replace every ``\n`` character with a space character. All ``'`` characters must be escaped. | See the [template file](https://github.com/nginxinc/kubernetes-ingress/blob/v2.1.1/internal/configs/version1/nginx.tmpl) for the access log. | [Custom Log Format](https://github.com/nginxinc/kubernetes-ingress/tree/v2.1.1/examples/custom-log-format). |
|``log-format-escaping`` | Sets the characters escaping for the variables of the log format. Supported values: ``json`` (JSON escaping), ``default`` (the default escaping) ``none`` (disables escaping). | ``default`` |  |
|``stream-log-format`` | Sets the custom [log format](https://nginx.org/en/docs/stream/ngx_stream_log_module.html#log_format) for TCP, UDP, and TLS Passthrough traffic. For convenience, it is possible to define the log format across multiple lines (each line separated by ``\n``). In that case, the Ingress Controller will replace every ``\n`` character with a space character. All ``'`` characters must be escaped. | See the [template file](https://github.com/nginxinc/kubernetes-ingress/blob/v2.1.1/internal/configs/version1/nginx.tmpl). |  |
=======
|``log-format`` | Sets the custom [log format](https://nginx.org/en/docs/http/ngx_http_log_module.html#log_format) for HTTP and HTTPS traffic. For convenience, it is possible to define the log format across multiple lines (each line separated by ``\n``). In that case, the Ingress Controller will replace every ``\n`` character with a space character. All ``'`` characters must be escaped. | See the [template file](https://github.com/nginxinc/kubernetes-ingress/blob/v2.1.2/internal/configs/version1/nginx.tmpl) for the access log. | [Custom Log Format](https://github.com/nginxinc/kubernetes-ingress/tree/v2.1.2/examples/custom-log-format). |
|``log-format-escaping`` | Sets the characters escaping for the variables of the log format. Supported values: ``json`` (JSON escaping), ``default`` (the default escaping) ``none`` (disables escaping). | ``default`` |  |
|``stream-log-format`` | Sets the custom [log format](https://nginx.org/en/docs/stream/ngx_stream_log_module.html#log_format) for TCP, UDP, and TLS Passthrough traffic. For convenience, it is possible to define the log format across multiple lines (each line separated by ``\n``). In that case, the Ingress Controller will replace every ``\n`` character with a space character. All ``'`` characters must be escaped. | See the [template file](https://github.com/nginxinc/kubernetes-ingress/blob/v2.1.2/internal/configs/version1/nginx.tmpl). |  |
>>>>>>> 1ee492af
|``stream-log-format-escaping`` | Sets the characters escaping for the variables of the stream log format. Supported values: ``json`` (JSON escaping), ``default`` (the default escaping) ``none`` (disables escaping). | ``default`` |  |
{{% /table %}}

### Request URI/Header Manipulation

{{% table %}}
|ConfigMap Key | Description | Default | Example |
| ---| ---| ---| --- |
|``proxy-hide-headers`` | Sets the value of one or more  [proxy_hide_header](https://nginx.org/en/docs/http/ngx_http_proxy_module.html#proxy_hide_header) directives. Example: ``"nginx.org/proxy-hide-headers": "header-a,header-b"`` | N/A |  |
|``proxy-pass-headers`` | Sets the value of one or more   [proxy_pass_header](https://nginx.org/en/docs/http/ngx_http_proxy_module.html#proxy_pass_header) directives. Example: ``"nginx.org/proxy-pass-headers": "header-a,header-b"`` | N/A |  |
{{% /table %}}

### Auth and SSL/TLS

{{% table %}}
|ConfigMap Key | Description | Default | Example |
| ---| ---| ---| --- |
|``redirect-to-https`` | Sets the 301 redirect rule based on the value of the ``http_x_forwarded_proto`` header on the server block to force incoming traffic to be over HTTPS. Useful when terminating SSL in a load balancer in front of the Ingress controller — see [115](https://github.com/nginxinc/kubernetes-ingress/issues/115) | ``False`` |  |
|``ssl-redirect`` | Sets an unconditional 301 redirect rule for all incoming HTTP traffic to force incoming traffic over HTTPS. | ``True`` |  |
|``hsts`` | Enables [HTTP Strict Transport Security (HSTS)](https://www.nginx.com/blog/http-strict-transport-security-hsts-and-nginx/) : the HSTS header is added to the responses from backends. The ``preload`` directive is included in the header. | ``False`` |  |
|``hsts-max-age`` | Sets the value of the ``max-age`` directive of the HSTS header. | ``2592000`` (1 month) |  |
|``hsts-include-subdomains`` | Adds the ``includeSubDomains`` directive to the HSTS header. | ``False`` |  |
|``hsts-behind-proxy`` | Enables HSTS based on the value of the ``http_x_forwarded_proto`` request header. Should only be used when TLS termination is configured in a load balancer (proxy) in front of the Ingress Controller. Note: to control redirection from HTTP to HTTPS configure the ``nginx.org/redirect-to-https`` annotation. | ``False`` |  |
|``ssl-protocols`` | Sets the value of the [ssl_protocols](https://nginx.org/en/docs/http/ngx_http_ssl_module.html#ssl_protocols) directive. | ``TLSv1 TLSv1.1 TLSv1.2`` |  |
|``ssl-prefer-server-ciphers`` | Enables or disables the [ssl_prefer_server_ciphers](https://nginx.org/en/docs/http/ngx_http_ssl_module.html#ssl_prefer_server_ciphers) directive. | ``False`` |  |
|``ssl-ciphers`` | Sets the value of the [ssl_ciphers](https://nginx.org/en/docs/http/ngx_http_ssl_module.html#ssl_ciphers) directive. | ``HIGH:!aNULL:!MD5`` |  |
|``ssl-dhparam-file`` | Sets the content of the dhparam file. The controller will create the file and set the value of the [ssl_dhparam](https://nginx.org/en/docs/http/ngx_http_ssl_module.html#ssl_dhparam) directive with the path of the file. | N/A |  |
{{% /table %}}

### Listeners

{{% table %}}
|ConfigMap Key | Description | Default | Example |
| ---| ---| ---| --- |
|``http2`` | Enables HTTP/2 in servers with SSL enabled. | ``False`` |  |
<<<<<<< HEAD
|``proxy-protocol`` | Enables PROXY Protocol for incoming connections. | ``False`` | [Proxy Protocol](https://github.com/nginxinc/kubernetes-ingress/tree/v2.1.1/examples/proxy-protocol). |
=======
|``proxy-protocol`` | Enables PROXY Protocol for incoming connections. | ``False`` | [Proxy Protocol](https://github.com/nginxinc/kubernetes-ingress/tree/v2.1.2/examples/proxy-protocol). |
>>>>>>> 1ee492af
{{% /table %}}

### Backend Services (Upstreams)

{{% table %}}
|ConfigMap Key | Description | Default | Example |
| ---| ---| ---| --- |
|``lb-method`` | Sets the [load balancing method](https://docs.nginx.com/nginx/admin-guide/load-balancer/http-load-balancer/#choosing-a-load-balancing-method). To use the round-robin method, specify ``"round_robin"``. | ``"random two least_conn"`` |  |
|``max-fails`` | Sets the value of the [max_fails](https://nginx.org/en/docs/http/ngx_http_upstream_module.html#max_fails) parameter of the ``server`` directive. | ``1`` |  |
|``upstream-zone-size`` | Sets the size of the shared memory [zone](https://nginx.org/en/docs/http/ngx_http_upstream_module.html#zone) for upstreams. For NGINX, the special value 0 disables the shared memory zones. For NGINX Plus, shared memory zones are required and cannot be disabled. The special value 0 will be ignored. | ``256k`` for NGINX, ``512k`` for NGINX Plus  |  |
|``fail-timeout`` | Sets the value of the [fail_timeout](https://nginx.org/en/docs/http/ngx_http_upstream_module.html#fail_timeout) parameter of the ``server`` directive. | ``10s`` |  |
|``keepalive`` | Sets the value of the [keepalive](https://nginx.org/en/docs/http/ngx_http_upstream_module.html#keepalive) directive. Note that ``proxy_set_header Connection "";`` is added to the generated configuration when the value > 0. | ``0`` |  |
{{% /table %}}

### Snippets and Custom Templates

{{% table %}}
|ConfigMap Key | Description | Default | Example |
| ---| ---| ---| --- |
|``main-snippets`` | Sets a custom snippet in main context. | N/A |  |
|``http-snippets`` | Sets a custom snippet in http context. | N/A |  |
|``location-snippets`` | Sets a custom snippet in location context. | N/A |  |
|``server-snippets`` | Sets a custom snippet in server context. | N/A |  |
<<<<<<< HEAD
|``stream-snippets`` | Sets a custom snippet in stream context. | N/A | [Support for TCP/UDP Load Balancing](https://github.com/nginxinc/kubernetes-ingress/tree/v2.1.1/examples/tcp-udp). |
=======
|``stream-snippets`` | Sets a custom snippet in stream context. | N/A | [Support for TCP/UDP Load Balancing](https://github.com/nginxinc/kubernetes-ingress/tree/v2.1.2/examples/tcp-udp). |
>>>>>>> 1ee492af
|``main-template`` | Sets the main NGINX configuration template. | By default the template is read from the file in the container. | [Custom Templates](/nginx-ingress-controller/configuration/global-configuration/custom-templates). |
|``ingress-template`` | Sets the NGINX configuration template for an Ingress resource. | By default the template is read from the file on the container. | [Custom Templates](/nginx-ingress-controller/configuration/global-configuration/custom-templates). |
|``virtualserver-template`` | Sets the NGINX configuration template for an VirtualServer resource. | By default the template is read from the file on the container. | [Custom Templates](/nginx-ingress-controller/configuration/global-configuration/custom-templates). |
{{% /table %}}

### Modules

{{% table %}}
|ConfigMap Key | Description | Default | Example |
| ---| ---| ---| --- |
|``opentracing`` | Enables [OpenTracing](https://opentracing.io) globally (for all Ingress, VirtualServer and VirtualServerRoute resources). Note: requires the Ingress Controller image with OpenTracing module and a tracer. See the [docs](/nginx-ingress-controller/third-party-modules/opentracing) for more information. | ``False`` |  |
|``opentracing-tracer`` | Sets the path to the vendor tracer binary plugin. | N/A |  |
|``opentracing-tracer-config`` | Sets the tracer configuration in JSON format. | N/A |  |
|``app-protect-compressed-requests-action`` | Sets the ``app_protect_compressed_requests_action`` [global directive](/nginx-app-protect/configuration/#global-directives). | ``drop`` |  |
|``app-protect-cookie-seed`` | Sets the ``app_protect_cookie_seed`` [global directive](/nginx-app-protect/configuration/#global-directives). | Random automatically generated string |  |
|``app-protect-failure-mode-action`` | Sets the ``app_protect_failure_mode_action`` [global directive](/nginx-app-protect/configuration/#global-directives). | ``pass`` |  |
|``app-protect-cpu-thresholds`` | Sets the ``app_protect_cpu_thresholds`` [global directive](/nginx-app-protect/configuration/#global-directives). | ``high=100 low=100`` |  |
|``app-protect-physical-memory-util-thresholds`` | Sets the ``app_protect_physical_memory_util_thresholds`` [global directive](/nginx-app-protect/configuration/#global-directives). | ``high=100 low=100`` |  |
<<<<<<< HEAD
|`app-protect-reconnect-period-seconds` | Sets the `app_protect_reconnect_period_seconds` [global directive](/nginx-app-protect/configuration/#global-directives). | `5` |  |
|``app-protect-dos-log-format`` | Sets the custom [log format](https://nginx.org/en/docs/http/ngx_http_log_module.html#log_format) for Dos Access log traffic. For convenience, it is possible to define the log format across multiple lines (each line separated by ``\n``). In that case, the Ingress Controller will replace every ``\n`` character with a space character. All ``'`` characters must be escaped. | `, vs_name_al=$app_protect_dos_vs_name, ip=$remote_addr, tls_fp=$app_protect_dos_tls_fp, outcome=$app_protect_dos_outcome, reason=$app_protect_dos_outcome_reason, policy_name=$app_protect_dos_policy_name, dos_version=$app_protect_dos_version, ip_tls=$remote_addr:$app_protect_dos_tls_fp,` | |
=======
|``app-protect-dos-log-format`` | Sets the custom [log format](https://nginx.org/en/docs/http/ngx_http_log_module.html#log_format) for DoS Access log traffic. For convenience, it is possible to define the log format across multiple lines (each line separated by ``\n``). In that case, the Ingress Controller will replace every ``\n`` character with a space character. All ``'`` characters must be escaped. | `, vs_name_al=$app_protect_dos_vs_name, ip=$remote_addr, tls_fp=$app_protect_dos_tls_fp, outcome=$app_protect_dos_outcome, reason=$app_protect_dos_outcome_reason, policy_name=$app_protect_dos_policy_name, dos_version=$app_protect_dos_version, ip_tls=$remote_addr:$app_protect_dos_tls_fp,` | |
>>>>>>> 1ee492af
|``app-protect-dos-log-format-escaping`` | Sets the characters escaping for the variables of the stream log format. Supported values: ``json`` (JSON escaping), ``default`` (the default escaping) ``none`` (disables escaping). | ``default`` |  |
{{% /table %}}<|MERGE_RESOLUTION|>--- conflicted
+++ resolved
@@ -86,17 +86,10 @@
 |``worker-shutdown-timeout`` | Sets the value of the [worker_shutdown_timeout](https://nginx.org/en/docs/ngx_core_module.html#worker_shutdown_timeout) directive. | N/A |  |
 |``server-names-hash-bucket-size`` | Sets the value of the [server_names_hash_bucket_size](https://nginx.org/en/docs/http/ngx_http_core_module.html#server_names_hash_bucket_size) directive. | ``256`` |  |
 |``server-names-hash-max-size`` | Sets the value of the [server_names_hash_max_size](https://nginx.org/en/docs/http/ngx_http_core_module.html#server_names_hash_max_size) directive. | ``1024`` |  |
-<<<<<<< HEAD
-|``resolver-addresses`` | Sets the value of the [resolver](https://nginx.org/en/docs/http/ngx_http_core_module.html#resolver) addresses. Note: If you use a DNS name (ex., ``kube-dns.kube-system.svc.cluster.local`` ) as a resolver address, NGINX Plus will resolve it using the system resolver during the start and on every configuration reload. As a consequence, If the name cannot be resolved or the DNS server doesn't respond, NGINX Plus will fail to start or reload. To avoid this, consider using only IP addresses as resolver addresses. Supported in NGINX Plus only. | N/A | [Support for Type ExternalName Services](https://github.com/nginxinc/kubernetes-ingress/tree/v2.1.1/examples/externalname-services). |
-|``resolver-ipv6`` | Enables IPv6 resolution in the resolver. Supported in NGINX Plus only. | ``True`` | [Support for Type ExternalName Services](https://github.com/nginxinc/kubernetes-ingress/tree/v2.1.1/examples/externalname-services). |
-|``resolver-valid`` | Sets the time NGINX caches the resolved DNS records. Supported in NGINX Plus only. | TTL value of a DNS record | [Support for Type ExternalName Services](https://github.com/nginxinc/kubernetes-ingress/tree/v2.1.1/examples/externalname-services). |
-|``resolver-timeout`` | Sets the [resolver_timeout](https://nginx.org/en/docs/http/ngx_http_core_module.html#resolver_timeout) for name resolution. Supported in NGINX Plus only. | ``30s`` | [Support for Type ExternalName Services](https://github.com/nginxinc/kubernetes-ingress/tree/v2.1.1/examples/externalname-services). |
-=======
 |``resolver-addresses`` | Sets the value of the [resolver](https://nginx.org/en/docs/http/ngx_http_core_module.html#resolver) addresses. Note: If you use a DNS name (ex., ``kube-dns.kube-system.svc.cluster.local`` ) as a resolver address, NGINX Plus will resolve it using the system resolver during the start and on every configuration reload. As a consequence, If the name cannot be resolved or the DNS server doesn't respond, NGINX Plus will fail to start or reload. To avoid this, consider using only IP addresses as resolver addresses. Supported in NGINX Plus only. | N/A | [Support for Type ExternalName Services](https://github.com/nginxinc/kubernetes-ingress/tree/v2.1.2/examples/externalname-services). |
 |``resolver-ipv6`` | Enables IPv6 resolution in the resolver. Supported in NGINX Plus only. | ``True`` | [Support for Type ExternalName Services](https://github.com/nginxinc/kubernetes-ingress/tree/v2.1.2/examples/externalname-services). |
 |``resolver-valid`` | Sets the time NGINX caches the resolved DNS records. Supported in NGINX Plus only. | TTL value of a DNS record | [Support for Type ExternalName Services](https://github.com/nginxinc/kubernetes-ingress/tree/v2.1.2/examples/externalname-services). |
 |``resolver-timeout`` | Sets the [resolver_timeout](https://nginx.org/en/docs/http/ngx_http_core_module.html#resolver_timeout) for name resolution. Supported in NGINX Plus only. | ``30s`` | [Support for Type ExternalName Services](https://github.com/nginxinc/kubernetes-ingress/tree/v2.1.2/examples/externalname-services). |
->>>>>>> 1ee492af
 |``keepalive-timeout`` | Sets the value of the [keepalive_timeout](https://nginx.org/en/docs/http/ngx_http_core_module.html#keepalive_timeout) directive. | ``65s`` |  |
 |``keepalive-requests`` | Sets the value of the [keepalive_requests](https://nginx.org/en/docs/http/ngx_http_core_module.html#keepalive_requests) directive. | ``100`` |  |
 |``variables-hash-bucket-size`` | Sets the value of the [variables_hash_bucket_size](https://nginx.org/en/docs/http/ngx_http_core_module.html#variables_hash_bucket_size) directive. | ``256`` |  |
@@ -111,15 +104,9 @@
 |``error-log-level`` | Sets the global [error log level](https://nginx.org/en/docs/ngx_core_module.html#error_log) for NGINX. | ``notice`` |  |
 |``access-log-off`` | Disables the [access log](https://nginx.org/en/docs/http/ngx_http_log_module.html#access_log). | ``False`` |  |
 |``default-server-access-log-off`` | Disables the [access log](https://nginx.org/en/docs/http/ngx_http_log_module.html#access_log) for the default server. If access log is disabled globally (``access-log-off: "True"``), then the default server access log is always disabled. | ``False`` |  |
-<<<<<<< HEAD
-|``log-format`` | Sets the custom [log format](https://nginx.org/en/docs/http/ngx_http_log_module.html#log_format) for HTTP and HTTPS traffic. For convenience, it is possible to define the log format across multiple lines (each line separated by ``\n``). In that case, the Ingress Controller will replace every ``\n`` character with a space character. All ``'`` characters must be escaped. | See the [template file](https://github.com/nginxinc/kubernetes-ingress/blob/v2.1.1/internal/configs/version1/nginx.tmpl) for the access log. | [Custom Log Format](https://github.com/nginxinc/kubernetes-ingress/tree/v2.1.1/examples/custom-log-format). |
-|``log-format-escaping`` | Sets the characters escaping for the variables of the log format. Supported values: ``json`` (JSON escaping), ``default`` (the default escaping) ``none`` (disables escaping). | ``default`` |  |
-|``stream-log-format`` | Sets the custom [log format](https://nginx.org/en/docs/stream/ngx_stream_log_module.html#log_format) for TCP, UDP, and TLS Passthrough traffic. For convenience, it is possible to define the log format across multiple lines (each line separated by ``\n``). In that case, the Ingress Controller will replace every ``\n`` character with a space character. All ``'`` characters must be escaped. | See the [template file](https://github.com/nginxinc/kubernetes-ingress/blob/v2.1.1/internal/configs/version1/nginx.tmpl). |  |
-=======
 |``log-format`` | Sets the custom [log format](https://nginx.org/en/docs/http/ngx_http_log_module.html#log_format) for HTTP and HTTPS traffic. For convenience, it is possible to define the log format across multiple lines (each line separated by ``\n``). In that case, the Ingress Controller will replace every ``\n`` character with a space character. All ``'`` characters must be escaped. | See the [template file](https://github.com/nginxinc/kubernetes-ingress/blob/v2.1.2/internal/configs/version1/nginx.tmpl) for the access log. | [Custom Log Format](https://github.com/nginxinc/kubernetes-ingress/tree/v2.1.2/examples/custom-log-format). |
 |``log-format-escaping`` | Sets the characters escaping for the variables of the log format. Supported values: ``json`` (JSON escaping), ``default`` (the default escaping) ``none`` (disables escaping). | ``default`` |  |
 |``stream-log-format`` | Sets the custom [log format](https://nginx.org/en/docs/stream/ngx_stream_log_module.html#log_format) for TCP, UDP, and TLS Passthrough traffic. For convenience, it is possible to define the log format across multiple lines (each line separated by ``\n``). In that case, the Ingress Controller will replace every ``\n`` character with a space character. All ``'`` characters must be escaped. | See the [template file](https://github.com/nginxinc/kubernetes-ingress/blob/v2.1.2/internal/configs/version1/nginx.tmpl). |  |
->>>>>>> 1ee492af
 |``stream-log-format-escaping`` | Sets the characters escaping for the variables of the stream log format. Supported values: ``json`` (JSON escaping), ``default`` (the default escaping) ``none`` (disables escaping). | ``default`` |  |
 {{% /table %}}
 
@@ -155,11 +142,7 @@
 |ConfigMap Key | Description | Default | Example |
 | ---| ---| ---| --- |
 |``http2`` | Enables HTTP/2 in servers with SSL enabled. | ``False`` |  |
-<<<<<<< HEAD
-|``proxy-protocol`` | Enables PROXY Protocol for incoming connections. | ``False`` | [Proxy Protocol](https://github.com/nginxinc/kubernetes-ingress/tree/v2.1.1/examples/proxy-protocol). |
-=======
 |``proxy-protocol`` | Enables PROXY Protocol for incoming connections. | ``False`` | [Proxy Protocol](https://github.com/nginxinc/kubernetes-ingress/tree/v2.1.2/examples/proxy-protocol). |
->>>>>>> 1ee492af
 {{% /table %}}
 
 ### Backend Services (Upstreams)
@@ -183,11 +166,7 @@
 |``http-snippets`` | Sets a custom snippet in http context. | N/A |  |
 |``location-snippets`` | Sets a custom snippet in location context. | N/A |  |
 |``server-snippets`` | Sets a custom snippet in server context. | N/A |  |
-<<<<<<< HEAD
-|``stream-snippets`` | Sets a custom snippet in stream context. | N/A | [Support for TCP/UDP Load Balancing](https://github.com/nginxinc/kubernetes-ingress/tree/v2.1.1/examples/tcp-udp). |
-=======
 |``stream-snippets`` | Sets a custom snippet in stream context. | N/A | [Support for TCP/UDP Load Balancing](https://github.com/nginxinc/kubernetes-ingress/tree/v2.1.2/examples/tcp-udp). |
->>>>>>> 1ee492af
 |``main-template`` | Sets the main NGINX configuration template. | By default the template is read from the file in the container. | [Custom Templates](/nginx-ingress-controller/configuration/global-configuration/custom-templates). |
 |``ingress-template`` | Sets the NGINX configuration template for an Ingress resource. | By default the template is read from the file on the container. | [Custom Templates](/nginx-ingress-controller/configuration/global-configuration/custom-templates). |
 |``virtualserver-template`` | Sets the NGINX configuration template for an VirtualServer resource. | By default the template is read from the file on the container. | [Custom Templates](/nginx-ingress-controller/configuration/global-configuration/custom-templates). |
@@ -206,11 +185,7 @@
 |``app-protect-failure-mode-action`` | Sets the ``app_protect_failure_mode_action`` [global directive](/nginx-app-protect/configuration/#global-directives). | ``pass`` |  |
 |``app-protect-cpu-thresholds`` | Sets the ``app_protect_cpu_thresholds`` [global directive](/nginx-app-protect/configuration/#global-directives). | ``high=100 low=100`` |  |
 |``app-protect-physical-memory-util-thresholds`` | Sets the ``app_protect_physical_memory_util_thresholds`` [global directive](/nginx-app-protect/configuration/#global-directives). | ``high=100 low=100`` |  |
-<<<<<<< HEAD
 |`app-protect-reconnect-period-seconds` | Sets the `app_protect_reconnect_period_seconds` [global directive](/nginx-app-protect/configuration/#global-directives). | `5` |  |
 |``app-protect-dos-log-format`` | Sets the custom [log format](https://nginx.org/en/docs/http/ngx_http_log_module.html#log_format) for Dos Access log traffic. For convenience, it is possible to define the log format across multiple lines (each line separated by ``\n``). In that case, the Ingress Controller will replace every ``\n`` character with a space character. All ``'`` characters must be escaped. | `, vs_name_al=$app_protect_dos_vs_name, ip=$remote_addr, tls_fp=$app_protect_dos_tls_fp, outcome=$app_protect_dos_outcome, reason=$app_protect_dos_outcome_reason, policy_name=$app_protect_dos_policy_name, dos_version=$app_protect_dos_version, ip_tls=$remote_addr:$app_protect_dos_tls_fp,` | |
-=======
-|``app-protect-dos-log-format`` | Sets the custom [log format](https://nginx.org/en/docs/http/ngx_http_log_module.html#log_format) for DoS Access log traffic. For convenience, it is possible to define the log format across multiple lines (each line separated by ``\n``). In that case, the Ingress Controller will replace every ``\n`` character with a space character. All ``'`` characters must be escaped. | `, vs_name_al=$app_protect_dos_vs_name, ip=$remote_addr, tls_fp=$app_protect_dos_tls_fp, outcome=$app_protect_dos_outcome, reason=$app_protect_dos_outcome_reason, policy_name=$app_protect_dos_policy_name, dos_version=$app_protect_dos_version, ip_tls=$remote_addr:$app_protect_dos_tls_fp,` | |
->>>>>>> 1ee492af
 |``app-protect-dos-log-format-escaping`` | Sets the characters escaping for the variables of the stream log format. Supported values: ``json`` (JSON escaping), ``default`` (the default escaping) ``none`` (disables escaping). | ``default`` |  |
 {{% /table %}}