---
title: VirtualServer and VirtualServerRoute Resources
description: "The VirtualServer and VirtualServerRoute resources are new load balancing configuration offered as an alternative to the Ingress resource."
weight: 1600
doctypes: [""]
aliases:
    - /virtualserver-and-virtualserverroute/
toc: true
docs: "DOCS-599"
---


The VirtualServer and VirtualServerRoute resources are new load balancing configuration, introduced in release 1.5 as an alternative to the Ingress resource. The resources enable use cases not supported with the Ingress resource, such as traffic splitting and advanced content-based routing. The resources are implemented as [Custom Resources](https://kubernetes.io/docs/concepts/extend-kubernetes/api-extension/custom-resources/).

<<<<<<< HEAD
This document is the reference documentation for the resources. To see additional examples of using the resources for specific use cases, go to the [examples/custom-resources](https://github.com/nginxinc/kubernetes-ingress/tree/v2.1.1/examples/custom-resources) folder in our GitHub repo.
=======
This document is the reference documentation for the resources. To see additional examples of using the resources for specific use cases, go to the [examples/custom-resources](https://github.com/nginxinc/kubernetes-ingress/tree/v2.1.2/examples/custom-resources) folder in our GitHub repo.
>>>>>>> 1ee492af

## VirtualServer Specification

The VirtualServer resource defines load balancing configuration for a domain name, such as `example.com`. Below is an example of such configuration:
```yaml
apiVersion: k8s.nginx.org/v1
kind: VirtualServer
metadata:
  name: cafe
spec:
  host: cafe.example.com
  tls:
    secret: cafe-secret
  upstreams:
  - name: tea
    service: tea-svc
    port: 80
  - name: coffee
    service: coffee-svc
    port: 80
  routes:
  - path: /tea
    action:
      pass: tea
  - path: /coffee
    action:
      pass: coffee
  - path: ~ ^/decaf/.*\\.jpg$
    action:
      pass: coffee
  - path: = /green/tea
    action:
      pass: tea
```

{{% table %}}
|Field | Description | Type | Required |
| ---| ---| ---| --- |
|``host`` | The host (domain name) of the server. Must be a valid subdomain as defined in RFC 1123, such as ``my-app`` or ``hello.example.com``. Wildcard domains like ``*.example.com`` are not allowed.  The ``host`` value needs to be unique among all Ingress and VirtualServer resources. See also [Handling Host and Listener Collisions](/nginx-ingress-controller/configuration/handling-host-and-listener-collisions). | ``string`` | Yes |
|``tls`` | The TLS termination configuration. | [tls](#virtualservertls) | No |
|``dos`` | A reference to a DosProtectedResource, setting this enables DOS protection of the VirtualServer. | ``string`` | No |
|``policies`` | A list of policies. | [[]policy](#virtualserverpolicy) | No |
|``upstreams`` | A list of upstreams. | [[]upstream](#upstream) | No |
|``routes`` | A list of routes. | [[]route](#virtualserver-route) | No |
|``ingressClassName`` | Specifies which Ingress controller must handle the VirtualServer resource. | ``string`` | No |
|``http-snippets`` | Sets a custom snippet in the http context. | ``string`` | No |
|``server-snippets`` | Sets a custom snippet in server context. Overrides the ``server-snippets`` ConfigMap key. | ``string`` | No |
{{% /table %}}

### VirtualServer.TLS

The tls field defines TLS configuration for a VirtualServer. For example:
```yaml
secret: cafe-secret
redirect:
  enable: true
```

{{% table %}}
|Field | Description | Type | Required |
| ---| ---| ---| --- |
|``secret`` | The name of a secret with a TLS certificate and key. The secret must belong to the same namespace as the VirtualServer. The secret must be of the type ``kubernetes.io/tls`` and contain keys named ``tls.crt`` and ``tls.key`` that contain the certificate and private key as described [here](https://kubernetes.io/docs/concepts/services-networking/ingress/#tls). If the secret doesn't exist or is invalid, NGINX will break any attempt to establish a TLS connection to the host of the VirtualServer. If the secret is not specified but [wildcard TLS secret](/nginx-ingress-controller/configuration/global-configuration/command-line-arguments#cmdoption-wildcard-tls-secret) is configured, NGINX will use the wildcard secret for TLS termination. | ``string`` | No |
|``redirect`` | The redirect configuration of the TLS for a VirtualServer. | [tls.redirect](#virtualservertlsredirect) | No | ### VirtualServer.TLS.Redirect |
{{% /table %}}

### VirtualServer.TLS.Redirect

The redirect field configures a TLS redirect for a VirtualServer:
```yaml
enable: true
code: 301
basedOn: scheme
```

{{% table %}}
|Field | Description | Type | Required |
| ---| ---| ---| --- |
|``enable`` | Enables a TLS redirect for a VirtualServer. The default is ``False``. | ``boolean`` | No |
|``code`` | The status code of a redirect. The allowed values are: ``301`` , ``302`` , ``307`` , ``308``.  The default is ``301``. | ``int`` | No |
|``basedOn`` | The attribute of a request that NGINX will evaluate to send a redirect. The allowed values are ``scheme`` (the scheme of the request) or ``x-forwarded-proto`` (the ``X-Forwarded-Proto`` header of the request). The default is ``scheme``. | ``string`` | No | ### VirtualServer.Policy |
{{% /table %}}

### VirtualServer.Policy

The policy field references a [Policy resource](/nginx-ingress-controller/configuration/policy-resource/) by its name and optional namespace. For example:
```yaml
name: access-control
```


{{% table %}}
|Field | Description | Type | Required |
| ---| ---| ---| --- |
|``name`` | The name of a policy. If the policy doesn't exist or invalid, NGINX will respond with an error response with the `500` status code. | ``string`` | Yes |
|``namespace`` | The namespace of a policy. If not specified, the namespace of the VirtualServer resource is used. | ``string`` | No |
{{% /table %}}

### VirtualServer.Route

The route defines rules for matching client requests to actions like passing a request to an upstream. For example:
```yaml
  path: /tea
  action:
    pass: tea
```

{{% table %}}
|Field | Description | Type | Required |
| ---| ---| ---| --- |
|``path`` | The path of the route. NGINX will match it against the URI of a request. Possible values are: a prefix ( ``/`` , ``/path`` ), an exact match ( ``=/exact/match`` ), a case insensitive regular expression ( ``~*^/Bar.*\.jpg`` ) or a case sensitive regular expression ( ``~^/foo.*\.jpg`` ). In the case of a prefix (must start with ``/`` ) or an exact match (must start with ``=`` ), the path must not include any whitespace characters, ``{`` , ``}`` or ``;``. In the case of the regex matches, all double quotes ``"`` must be escaped and the match can't end in an unescaped backslash ``\``. The path must be unique among the paths of all routes of the VirtualServer. Check the [location](https://nginx.org/en/docs/http/ngx_http_core_module.html#location) directive for more information. | ``string`` | Yes |
|``policies`` | A list of policies. The policies override the policies of the same type defined in the ``spec`` of the VirtualServer. See [Applying Policies](/nginx-ingress-controller/configuration/policy-resource/#applying-policies) for more details. | [[]policy](#virtualserverpolicy) | No |
|``action`` | The default action to perform for a request. | [action](#action) | No |
|``dos`` | A reference to a DosProtectedResource, setting this enables DOS protection of the VirtualServer route. | ``string`` | No |
|``splits`` | The default splits configuration for traffic splitting. Must include at least 2 splits. | [[]split](#split) | No |
|``matches`` | The matching rules for advanced content-based routing. Requires the default ``action`` or ``splits``.  Unmatched requests will be handled by the default ``action`` or ``splits``. | [matches](#match) | No |
|``route`` | The name of a VirtualServerRoute resource that defines this route. If the VirtualServerRoute belongs to a different namespace than the VirtualServer, you need to include the namespace. For example, ``tea-namespace/tea``. | ``string`` | No |
|``errorPages`` | The custom responses for error codes. NGINX will use those responses instead of returning the error responses from the upstream servers or the default responses generated by NGINX. A custom response can be a redirect or a canned response. For example, a redirect to another URL if an upstream server responded with a 404 status code. | [[]errorPage](#errorpage) | No |
|``location-snippets`` | Sets a custom snippet in the location context. Overrides the ``location-snippets`` ConfigMap key. | ``string`` | No |
{{% /table %}}

\* -- a route must include exactly one of the following: `action`, `splits`, or `route`.

## VirtualServerRoute Specification

The VirtualServerRoute resource defines a route for a VirtualServer. It can consist of one or multiple subroutes. The VirtualServerRoute is an alternative to [Mergeable Ingress types](/nginx-ingress-controller/configuration/ingress-resources/cross-namespace-configuration).

In the example below, the VirtualServer `cafe` from the namespace `cafe-ns` defines a route with the path `/coffee`, which is further defined in the VirtualServerRoute `coffee` from the namespace `coffee-ns`.

VirtualServer:
```yaml
apiVersion: k8s.nginx.org/v1
kind: VirtualServer
metadata:
  name: cafe
  namespace: cafe-ns
spec:
  host: cafe.example.com
  upstreams:
  - name: tea
    service: tea-svc
    port: 80
  routes:
  - path: /tea
    action:
      pass: tea
  - path: /coffee
    route: coffee-ns/coffee
```

VirtualServerRoute:
```yaml
apiVersion: k8s.nginx.org/v1
kind: VirtualServerRoute
metadata:
  name: coffee
  namespace: coffee-ns
spec:
  host: cafe.example.com
  upstreams:
  - name: latte
    service: latte-svc
    port: 80
  - name: espresso
    service: espresso-svc
    port: 80
  subroutes:
  - path: /coffee/latte
    action:
      pass: latte
  - path: /coffee/espresso
    action:
      pass: espresso
```

Note that each subroute must have a `path` that starts with the same prefix (here `/coffee`), which is defined in the route of the VirtualServer. Additionally, the `host` in the VirtualServerRoute must be the same as the `host` of the VirtualServer.

{{% table %}}
|Field | Description | Type | Required |
| ---| ---| ---| --- |
|``host`` | The host (domain name) of the server. Must be a valid subdomain as defined in RFC 1123, such as ``my-app`` or ``hello.example.com``. Wildcard domains like ``*.example.com`` are not allowed. Must be the same as the ``host`` of the VirtualServer that references this resource. | ``string`` | Yes |
|``upstreams`` | A list of upstreams. | [[]upstream](#upstream) | No |
|``subroutes`` | A list of subroutes. | [[]subroute](#virtualserverroutesubroute) | No |
|``ingressClassName`` | Specifies which Ingress controller must handle the VirtualServerRoute resource. Must be the same as the ``ingressClassName`` of the VirtualServer that references this resource. | ``string``_ | No |
{{% /table %}}

### VirtualServerRoute.Subroute

The subroute defines rules for matching client requests to actions like passing a request to an upstream. For example:
```yaml
path: /coffee
action:
  pass: coffee
```

{{% table %}}
|Field | Description | Type | Required |
| ---| ---| ---| --- |
|``path`` | The path of the subroute. NGINX will match it against the URI of a request. Possible values are: a prefix ( ``/`` , ``/path`` ), an exact match ( ``=/exact/match`` ), a case insensitive regular expression ( ``~*^/Bar.*\.jpg`` ) or a case sensitive regular expression ( ``~^/foo.*\.jpg`` ). In the case of a prefix, the path must start with the same path as the path of the route of the VirtualServer that references this resource. In the case of an exact or regex match, the path must be the same as the path of the route of the VirtualServer that references this resource. In the case of a prefix or an exact match, the path must not include any whitespace characters, ``{`` , ``}`` or ``;``.  In the case of the regex matches, all double quotes ``"`` must be escaped and the match can't end in an unescaped backslash ``\``. The path must be unique among the paths of all subroutes of the VirtualServerRoute. | ``string`` | Yes |
|``policies`` | A list of policies. The policies override *all* policies defined in the route of the VirtualServer that references this resource. The policies also override the policies of the same type defined in the ``spec`` of the VirtualServer. See [Applying Policies](/nginx-ingress-controller/configuration/policy-resource/#applying-policies) for more details. | [[]policy](#virtualserverpolicy) | No |
|``action`` | The default action to perform for a request. | [action](#action) | No |
|``dos`` | A reference to a DosProtectedResource, setting this enables DOS protection of the VirtualServerRoute subroute. | ``string`` | No |
|``splits`` | The default splits configuration for traffic splitting. Must include at least 2 splits. | [[]split](#split) | No |
|``matches`` | The matching rules for advanced content-based routing. Requires the default ``action`` or ``splits``.  Unmatched requests will be handled by the default ``action`` or ``splits``. | [matches](#match) | No |
|``errorPages`` | The custom responses for error codes. NGINX will use those responses instead of returning the error responses from the upstream servers or the default responses generated by NGINX. A custom response can be a redirect or a canned response. For example, a redirect to another URL if an upstream server responded with a 404 status code. | [[]errorPage](#errorpage) | No |
|``location-snippets`` | Sets a custom snippet in the location context. Overrides the ``location-snippets`` of the VirtualServer (if set) or the ``location-snippets`` ConfigMap key. | ``string`` | No |
{{% /table %}}

\* -- a subroute must include exactly one of the following: `action` or `splits`.

## Common Parts of the VirtualServer and VirtualServerRoute

### Upstream

The upstream defines a destination for the routing configuration. For example:
```yaml
name: tea
service: tea-svc
subselector:
  version: canary
port: 80
lb-method: round_robin
fail-timeout: 10s
max-fails: 1
max-conns: 32
keepalive: 32
connect-timeout: 30s
read-timeout: 30s
send-timeout: 30s
next-upstream: "error timeout non_idempotent"
next-upstream-timeout: 5s
next-upstream-tries: 10
client-max-body-size: 2m
tls:
  enable: true
```

**Note**: The WebSocket protocol is supported without any additional configuration.

{{% table %}}
|Field | Description | Type | Required |
| ---| ---| ---| --- |
|``name`` | The name of the upstream. Must be a valid DNS label as defined in RFC 1035. For example, ``hello`` and ``upstream-123`` are valid. The name must be unique among all upstreams of the resource. | ``string`` | Yes |
<<<<<<< HEAD
|``service`` | The name of a [service](https://kubernetes.io/docs/concepts/services-networking/service/). The service must belong to the same namespace as the resource. If the service doesn't exist, NGINX will assume the service has zero endpoints and return a ``502`` response for requests for this upstream. For NGINX Plus only, services of type [ExternalName](https://kubernetes.io/docs/concepts/services-networking/service/#externalname) are also supported (check the [prerequisites](https://github.com/nginxinc/kubernetes-ingress/tree/v2.1.1/examples/externalname-services#prerequisites) ). | ``string`` | Yes |
=======
|``service`` | The name of a [service](https://kubernetes.io/docs/concepts/services-networking/service/). The service must belong to the same namespace as the resource. If the service doesn't exist, NGINX will assume the service has zero endpoints and return a ``502`` response for requests for this upstream. For NGINX Plus only, services of type [ExternalName](https://kubernetes.io/docs/concepts/services-networking/service/#externalname) are also supported (check the [prerequisites](https://github.com/nginxinc/kubernetes-ingress/tree/v2.1.2/examples/externalname-services#prerequisites) ). | ``string`` | Yes |
>>>>>>> 1ee492af
|``subselector`` | Selects the pods within the service using label keys and values. By default, all pods of the service are selected. Note: the specified labels are expected to be present in the pods when they are created. If the pod labels are updated, the Ingress Controller will not see that change until the number of the pods is changed. | ``map[string]string`` | No |
|``use-cluster-ip`` | Enables using the Cluster IP and port of the service instead of the default behavior of using the IP and port of the pods. When this field is enabled, the fields that configure NGINX behavior related to multiple upstream servers (like ``lb-method`` and ``next-upstream``) will have no effect, as the Ingress Controller will configure NGINX with only one upstream server that will match the service Cluster IP. | ``boolean`` | No |
|``port`` | The port of the service. If the service doesn't define that port, NGINX will assume the service has zero endpoints and return a ``502`` response for requests for this upstream. The port must fall into the range ``1..65535``. | ``uint16`` | Yes |
|``lb-method`` | The load [balancing method](https://docs.nginx.com/nginx/admin-guide/load-balancer/http-load-balancer/#choosing-a-load-balancing-method). To use the round-robin method, specify ``round_robin``. The default is specified in the ``lb-method`` ConfigMap key. | ``string`` | No |
|``fail-timeout`` | The time during which the specified number of unsuccessful attempts to communicate with an upstream server should happen to consider the server unavailable. See the [fail_timeout](https://nginx.org/en/docs/http/ngx_http_upstream_module.html#fail_timeout) parameter of the server directive. The default is set in the ``fail-timeout`` ConfigMap key. | ``string`` | No |
|``max-fails`` | The number of unsuccessful attempts to communicate with an upstream server that should happen in the duration set by the ``fail-timeout`` to consider the server unavailable. See the [max_fails](https://nginx.org/en/docs/http/ngx_http_upstream_module.html#max_fails) parameter of the server directive. The default is set in the ``max-fails`` ConfigMap key. | ``int`` | No |
|``max-conns`` | The maximum number of simultaneous active connections to an upstream server. See the [max_conns](https://nginx.org/en/docs/http/ngx_http_upstream_module.html#max_conns) parameter of the server directive. By default there is no limit. Note: if keepalive connections are enabled, the total number of active and idle keepalive connections to an upstream server may exceed the ``max_conns`` value. | ``int`` | No |
|``keepalive`` | Configures the cache for connections to upstream servers. The value ``0`` disables the cache. See the [keepalive](https://nginx.org/en/docs/http/ngx_http_upstream_module.html#keepalive) directive. The default is set in the ``keepalive`` ConfigMap key. | ``int`` | No |
|``connect-timeout`` | The timeout for establishing a connection with an upstream server. See the [proxy_connect_timeout](https://nginx.org/en/docs/http/ngx_http_proxy_module.html#proxy_connect_timeout) directive. The default is specified in the ``proxy-connect-timeout`` ConfigMap key. | ``string`` | No |
|``read-timeout`` | The timeout for reading a response from an upstream server. See the [proxy_read_timeout](https://nginx.org/en/docs/http/ngx_http_proxy_module.html#proxy_read_timeout) directive.  The default is specified in the ``proxy-read-timeout`` ConfigMap key. | ``string`` | No |
|``send-timeout`` | The timeout for transmitting a request to an upstream server. See the [proxy_send_timeout](https://nginx.org/en/docs/http/ngx_http_proxy_module.html#proxy_send_timeout) directive. The default is specified in the ``proxy-send-timeout`` ConfigMap key. | ``string`` | No |
|``next-upstream`` | Specifies in which cases a request should be passed to the next upstream server. See the [proxy_next_upstream](https://nginx.org/en/docs/http/ngx_http_proxy_module.html#proxy_next_upstream) directive. The default is ``error timeout``. | ``string`` | No |
|``next-upstream-timeout`` | The time during which a request can be passed to the next upstream server. See the [proxy_next_upstream_timeout](https://nginx.org/en/docs/http/ngx_http_proxy_module.html#proxy_next_upstream_timeout) directive. The ``0`` value turns off the time limit. The default is ``0``. | ``string`` | No |
|``next-upstream-tries`` | The number of possible tries for passing a request to the next upstream server. See the [proxy_next_upstream_tries](https://nginx.org/en/docs/http/ngx_http_proxy_module.html#proxy_next_upstream_tries) directive. The ``0`` value turns off this limit. The default is ``0``. | ``int`` | No |
|``client-max-body-size`` | Sets the maximum allowed size of the client request body. See the [client_max_body_size](https://nginx.org/en/docs/http/ngx_http_core_module.html#client_max_body_size) directive. The default is set in the ``client-max-body-size`` ConfigMap key. | ``string`` | No |
|``tls`` | The TLS configuration for the Upstream. | [tls](#upstreamtls) | No |
|``healthCheck`` | The health check configuration for the Upstream. See the [health_check](https://nginx.org/en/docs/http/ngx_http_upstream_hc_module.html#health_check) directive. Note: this feature is supported only in NGINX Plus. | [healthcheck](#upstreamhealthcheck) | No |
|``slow-start`` | The slow start allows an upstream server to gradually recover its weight from 0 to its nominal value after it has been recovered or became available or when the server becomes available after a period of time it was considered unavailable. By default, the slow start is disabled. See the [slow_start](https://nginx.org/en/docs/http/ngx_http_upstream_module.html#slow_start) parameter of the server directive. Note: The parameter cannot be used along with the ``random`` , ``hash`` or ``ip_hash`` load balancing methods and will be ignored. | ``string`` | No |
|``queue`` | Configures a queue for an upstream. A client request will be placed into the queue if an upstream server cannot be selected immediately while processing the request. By default, no queue is configured. Note: this feature is supported only in NGINX Plus. | [queue](#upstreamqueue) | No |
|``buffering`` | Enables buffering of responses from the upstream server. See the [proxy_buffering](https://nginx.org/en/docs/http/ngx_http_proxy_module.html#proxy_buffering) directive. The default is set in the ``proxy-buffering`` ConfigMap key. | ``boolean`` | No |
|``buffers`` | Configures the buffers used for reading a response from the upstream server for a single connection. | [buffers](#upstreambuffers) | No |
|``buffer-size`` | Sets the size of the buffer used for reading the first part of a response received from the upstream server. See the [proxy_buffer_size](https://nginx.org/en/docs/http/ngx_http_proxy_module.html#proxy_buffer_size) directive. The default is set in the ``proxy-buffer-size`` ConfigMap key. | ``string`` | No |
|``ntlm`` | Allows proxying requests with NTLM Authentication. See the [ntlm](https://nginx.org/en/docs/http/ngx_http_upstream_module.html#ntlm) directive. In order for NTLM authentication to work, it is necessary to enable keepalive connections to upstream servers using the ``keepalive`` field. Note: this feature is supported only in NGINX Plus.| ``boolean`` | No |
|``type`` |The type of the upstream. Supported values are ``http`` and ``grpc``. The default is ``http``. For gRPC, it is necessary to enable HTTP/2 in the [ConfigMap](/nginx-ingress-controller/configuration/global-configuration/configmap-resource/#listeners) and configure TLS termination in the VirtualServer. | ``string`` | No |
{{% /table %}}

### Upstream.Buffers
The buffers field configures the buffers used for reading a response from the upstream server for a single connection:

```yaml
number: 4
size: 8K
```
See the [proxy_buffers](https://nginx.org/en/docs/http/ngx_http_proxy_module.html#proxy_buffers) directive for additional information.

{{% table %}}
|Field | Description | Type | Required |
| ---| ---| ---| --- |
|``number`` | Configures the number of buffers. The default is set in the ``proxy-buffers`` ConfigMap key. | ``int`` | Yes |
|``size`` | Configures the size of a buffer. The default is set in the ``proxy-buffers`` ConfigMap key. | ``string`` | Yes |
{{% /table %}}

### Upstream.TLS

{{% table %}}
|Field | Description | Type | Required |
| ---| ---| ---| --- |
|``enable`` | Enables HTTPS for requests to upstream servers. The default is ``False`` , meaning that HTTP will be used. Note: by default, NGINX will not verify the upstream server certificate. To enable the verification, configure an [EgressMTLS Policy](/nginx-ingress-controller/configuration/policy-resource/#egressmtls). | ``boolean`` | No |
{{% /table %}}

### Upstream.Queue

The queue field configures a queue. A client request will be placed into the queue if an upstream server cannot be selected immediately while processing the request:

```yaml
size: 10
timeout: 60s
```

See [`queue`](https://nginx.org/en/docs/http/ngx_http_upstream_module.html#queue) directive for additional information.

Note: This feature is supported only in NGINX Plus.

{{% table %}}
|Field | Description | Type | Required |
| ---| ---| ---| --- |
|``size`` | The size of the queue. | ``int`` | Yes |
|``timeout`` | The timeout of the queue. A request cannot be queued for a period longer than the timeout. The default is ``60s``. | ``string`` | No |
{{% /table %}}

### Upstream.Healthcheck

The Healthcheck defines an [active health check](https://docs.nginx.com/nginx/admin-guide/load-balancer/http-health-check/). In the example below we enable a health check for an upstream and configure all the available parameters, including the `slow-start` parameter combined with [`mandatory` and `persistent`](https://docs.nginx.com/nginx/admin-guide/load-balancer/http-health-check/#mandatory-health-checks):

```yaml
name: tea
service: tea-svc
port: 80
slow-start: 30s
healthCheck:
  enable: true
  path: /healthz
  interval: 20s
  jitter: 3s
  fails: 5
  passes: 5
  port: 8080
  tls:
    enable: true
  connect-timeout: 10s
  read-timeout: 10s
  send-timeout: 10s
  headers:
  - name: Host
    value: my.service
  statusMatch: "! 500"
  mandatory: true
  persistent: true
```

Note: This feature is supported only in NGINX Plus.

{{% table %}}
|Field | Description | Type | Required |
| ---| ---| ---| --- |
|``enable`` | Enables a health check for an upstream server. The default is ``false``. | ``boolean`` | No |
|``path`` | The path used for health check requests. The default is ``/``. This not configurable for gRPC type upstreams. | ``string`` | No |
|``interval`` | The interval between two consecutive health checks. The default is ``5s``. | ``string`` | No |
|``jitter`` | The time within which each health check will be randomly delayed. By default, there is no delay. | ``string`` | No |
|``fails`` | The number of consecutive failed health checks of a particular upstream server after which this server will be considered unhealthy. The default is ``1``. | ``integer`` | No |
|``passes`` | The number of consecutive passed health checks of a particular upstream server after which the server will be considered healthy. The default is ``1``. | ``integer`` | No |
|``port`` | The port used for health check requests. By default, the [server port is used](https://nginx.org/en/docs/http/ngx_http_upstream_hc_module.html#health_check_port). Note: in contrast with the port of the upstream, this port is not a service port, but a port of a pod. | ``integer`` | No |
|``tls`` | The TLS configuration used for health check requests. By default, the ``tls`` field of the upstream is used. | [upstream.tls](#upstreamtls) | No |
|``connect-timeout`` | The timeout for establishing a connection with an upstream server. By default, the ``connect-timeout`` of the upstream is used. | ``string`` | No |
|``read-timeout`` | The timeout for reading a response from an upstream server. By default, the ``read-timeout`` of the upstream is used. | ``string`` | No |
|``send-timeout`` | The timeout for transmitting a request to an upstream server. By default, the ``send-timeout`` of the upstream is used. | ``string`` | No |
|``headers`` | The request headers used for health check requests. NGINX Plus always sets the ``Host`` , ``User-Agent`` and ``Connection`` headers for health check requests. | [[]header](#header) | No |
|``statusMatch`` | The expected response status codes of a health check. By default, the response should have status code 2xx or 3xx. Examples: ``"200"`` , ``"! 500"`` , ``"301-303 307"``. See the documentation of the [match](https://nginx.org/en/docs/http/ngx_http_upstream_hc_module.html?#match) directive. This not supported for gRPC type upstreams. | ``string`` | No |
|``grpcStatus`` | The expected [gRPC status code](https://github.com/grpc/grpc/blob/master/doc/statuscodes.md#status-codes-and-their-use-in-grpc) of the upstream server response to the [Check method](https://github.com/grpc/grpc/blob/master/doc/health-checking.md). Configure this field only if your gRPC services do not implement the gRPC health checking protocol. For example, configure ``12`` if the upstream server responds with `12 (UNIMPLEMENTED)` status code. Only valid on gRPC type upstreams. | ``int`` | No |
|``grpcService`` | The gRPC service to be monitored on the upstream server. Only valid on gRPC type upstreams. | ``string`` | No |
|``mandatory`` | Require every newly added server to pass all configured health checks before NGINX Plus sends traffic to it. If this is not specified, or is set to false, the server will be initially considered healthy. When combined with [slow-start](https://nginx.org/en/docs/http/ngx_http_upstream_module.html#slow_start), it gives a new server more time to connect to databases and “warm up” before being asked to handle their full share of traffic. | ``bool`` | No |
|``persistent`` | Set the initial “up” state for a server after reload if the server was considered healthy before reload. Enabling persistent requires that the mandatory parameter is also set to `true`. | ``bool`` | No |
{{% /table %}}

### Upstream.SessionCookie

The SessionCookie field configures session persistence which allows requests from the same client to be passed to the same upstream server. The information about the designated upstream server is passed in a session cookie generated by NGINX Plus.

In the example below, we configure session persistence with a session cookie for an upstream and configure all the available parameters:

```yaml
name: tea
service: tea-svc
port: 80
sessionCookie:
  enable: true
  name: srv_id
  path: /
  expires: 1h
  domain: .example.com
  httpOnly: false
  secure: true
```
See the [`sticky`](https://nginx.org/en/docs/http/ngx_http_upstream_module.html?#sticky) directive for additional information. The session cookie corresponds to the `sticky cookie` method.

Note: This feature is supported only in NGINX Plus.

{{% table %}}
|Field | Description | Type | Required |
| ---| ---| ---| --- |
|``enable`` | Enables session persistence with a session cookie for an upstream server. The default is ``false``. | ``boolean`` | No |
|``name`` | The name of the cookie. | ``string`` | Yes |
|``path`` | The path for which the cookie is set. | ``string`` | No |
|``expires`` | The time for which a browser should keep the cookie. Can be set to the special value ``max`` , which will cause the cookie to expire on ``31 Dec 2037 23:55:55 GMT``. | ``string`` | No |
|``domain`` | The domain for which the cookie is set. | ``string`` | No |
|``httpOnly`` | Adds the ``HttpOnly`` attribute to the cookie. | ``boolean`` | No |
|``secure`` | Adds the ``Secure`` attribute to the cookie. | ``boolean`` | No |
{{% /table %}}

### Header

The header defines an HTTP Header:
```yaml
name: Host
value: example.com
```

{{% table %}}
|Field | Description | Type | Required |
| ---| ---| ---| --- |
|``name`` | The name of the header. | ``string`` | Yes |
|``value`` | The value of the header. | ``string`` | No |
{{% /table %}}

### Action

The action defines an action to perform for a request.

In the example below, client requests are passed to an upstream `coffee`:
```yaml
 path: /coffee
 action:
  pass: coffee
```

{{% table %}}
|Field | Description | Type | Required |
| ---| ---| ---| --- |
|``pass`` | Passes requests to an upstream. The upstream with that name must be defined in the resource. | ``string`` | No |
|``redirect`` | Redirects requests to a provided URL. | [action.redirect](#actionredirect) | No |
|``return`` | Returns a preconfigured response. | [action.return](#actionreturn) | No |
|``proxy`` | Passes requests to an upstream with the ability to modify the request/response (for example, rewrite the URI or modify the headers). | [action.proxy](#actionproxy) | No |
{{% /table %}}

\* -- an action must include exactly one of the following: `pass`, `redirect`, `return` or `proxy`.

### Action.Redirect

The redirect action defines a redirect to return for a request.

In the example below, client requests are passed to a url `http://www.nginx.com`:
```yaml
redirect:
  url: http://www.nginx.com
  code: 301
```

{{% table %}}
|Field | Description | Type | Required |
| ---| ---| ---| --- |
|``url`` | The URL to redirect the request to. Supported NGINX variables: ``$scheme`` , ``$http_x_forwarded_proto`` , ``$request_uri`` , ``$host``. Variables must be enclosed in curly braces. For example: ``${host}${request_uri}``. | ``string`` | Yes |
|``code`` | The status code of a redirect. The allowed values are: ``301`` , ``302`` , ``307`` , ``308``. The default is ``301``. | ``int`` | No |
{{% /table %}}

### Action.Return

The return action defines a preconfigured response for a request.

In the example below, NGINX will respond with the preconfigured response for every request:
```yaml
return:
  code: 200
  type: text/plain
  body: "Hello World\n"
```

{{% table %}}
|Field | Description | Type | Required |
| ---| ---| ---| --- |
|``code`` | The status code of the response. The allowed values are: ``2XX``, ``4XX`` or ``5XX``. The default is ``200``. | ``int`` | No |
|``type`` | The MIME type of the response. The default is ``text/plain``. | ``string`` | No |
|``body`` | The body of the response. Supports NGINX variables*. Variables must be enclosed in curly brackets. For example: ``Request is ${request_uri}\n``. | ``string`` | Yes |
{{% /table %}}

\* -- Supported NGINX variables: `$request_uri`, `$request_method`, `$request_body`, `$scheme`, `$http_`, `$args`, `$arg_`, `$cookie_`, `$host`, `$request_time`, `$request_length`, `$nginx_version`, `$pid`, `$connection`, `$remote_addr`, `$remote_port`, `$time_iso8601`, `$time_local`, `$server_addr`, `$server_port`, `$server_name`, `$server_protocol`, `$connections_active`, `$connections_reading`, `$connections_writing` and `$connections_waiting`.

### Action.Proxy

The proxy action passes requests to an upstream with the ability to modify the request/response (for example, rewrite the URI or modify the headers).

In the example below, the request URI is rewritten to `/`, and the request and the response headers are modified:
```yaml
proxy:
  upstream: coffee
  requestHeaders:
    pass: true
    set:
    - name: My-Header
      value: Value
    - name: Client-Cert
      value: ${ssl_client_escaped_cert}
  responseHeaders:
    add:
    - name: My-Header
      value: Value
    - name: IC-Nginx-Version
      value: ${nginx_version}
      always: true
    hide:
    - x-internal-version
    ignore:
    - Expires
    - Set-Cookie
    pass:
    - Server
  rewritePath: /
```

{{% table %}}
|Field | Description | Type | Required |
| ---| ---| ---| --- |
|``upstream`` | The name of the upstream which the requests will be proxied to. The upstream with that name must be defined in the resource. | ``string`` | Yes |
|``requestHeaders`` | The request headers modifications. | [action.Proxy.RequestHeaders](#actionproxyrequestheaders) | No |
|``responseHeaders`` | The response headers modifications. | [action.Proxy.ResponseHeaders](#actionproxyresponseheaders) | No |
<<<<<<< HEAD
|``rewritePath`` | The rewritten URI. If the route path is a regular expression (starts with ~), the rewritePath can include capture groups with ``$1-9``. For example `$1` for the first group, and so on. For more information, check the [rewrite](https://github.com/nginxinc/kubernetes-ingress/tree/v2.1.1/examples/custom-resources/rewrites) example. | ``string`` | No |
=======
|``rewritePath`` | The rewritten URI. If the route path is a regular expression (starts with ~), the rewritePath can include capture groups with ``$1-9``. For example `$1` for the first group, and so on. For more information, check the [rewrite](https://github.com/nginxinc/kubernetes-ingress/tree/v2.1.2/examples/custom-resources/rewrites) example. | ``string`` | No |
>>>>>>> 1ee492af
{{% /table %}}

### Action.Proxy.RequestHeaders

The RequestHeaders field modifies the headers of the request to the proxied upstream server.

{{% table %}}
|Field | Description | Type | Required |
| ---| ---| ---| --- |
|``pass`` | Passes the original request headers to the proxied upstream server. See the [proxy_pass_request_header](http://nginx.org/en/docs/http/ngx_http_proxy_module.html#proxy_pass_request_headers) directive for more information. Default is true. | ``bool`` | No |
|``set`` | Allows redefining or appending fields to present request headers passed to the proxied upstream servers. See the [proxy_set_header](http://nginx.org/en/docs/http/ngx_http_proxy_module.html#proxy_set_header) directive for more information. | [[]header](#actionproxyrequestheaderssetheader) | No |
{{% /table %}}

### Action.Proxy.RequestHeaders.Set.Header

The header defines an HTTP Header:
```yaml
name: My-Header
value: My-Value
```

It is possible to override the default value of the `Host` header, which the Ingress Controller sets to [`$host`](https://nginx.org/en/docs/http/ngx_http_core_module.html#var_host):
```yaml
name: Host
value: example.com
```

{{% table %}}
|Field | Description | Type | Required |
| ---| ---| ---| --- |
|``name`` | The name of the header. | ``string`` | Yes |
|``value`` | The value of the header. Supports NGINX variables*. Variables must be enclosed in curly brackets. For example: ``${scheme}``. | ``string`` | No |
{{% /table %}}

\* -- Supported NGINX variables: `$request_uri`, `$request_method`, `$request_body`, `$scheme`, `$http_`, `$args`, `$arg_`, `$cookie_`, `$host`, `$request_time`, `$request_length`, `$nginx_version`, `$pid`, `$connection`, `$remote_addr`, `$remote_port`, `$time_iso8601`, `$time_local`, `$server_addr`, `$server_port`, `$server_name`, `$server_protocol`, `$connections_active`, `$connections_reading`, `$connections_writing`, `$connections_waiting`, `$ssl_cipher`, `$ssl_ciphers`, `$ssl_client_cert`, `$ssl_client_escaped_cert`, `$ssl_client_fingerprint`, `$ssl_client_i_dn`, `$ssl_client_i_dn_legacy`, `$ssl_client_raw_cert`, `$ssl_client_s_dn`, `$ssl_client_s_dn_legacy`, `$ssl_client_serial`, `$ssl_client_v_end`, `$ssl_client_v_remain`, `$ssl_client_v_start`, `$ssl_client_verify`, `$ssl_curves`, `$ssl_early_data`, `$ssl_protocol`, `$ssl_server_name`, `$ssl_session_id`, `$ssl_session_reused`, `$jwt_claim_` (NGINX Plus only) and `$jwt_header_` (NGINX Plus only).

### Action.Proxy.ResponseHeaders

The ResponseHeaders field modifies the headers of the response to the client.

{{% table %}}
|Field | Description | Type | Required |
| ---| ---| ---| --- |
|``hide`` | The headers that will not be passed* in the response to the client from a proxied upstream server. See the [proxy_hide_header](http://nginx.org/en/docs/http/ngx_http_proxy_module.html#proxy_hide_header) directive for more information. | ``bool`` | No |
|``pass`` | Allows passing the hidden header fields* to the client from a proxied upstream server. See the [proxy_pass_header](http://nginx.org/en/docs/http/ngx_http_proxy_module.html#proxy_pass_header) directive for more information. | ``[]string`` | No |
|``ignore`` | Disables processing of certain headers** to the client from a proxied upstream server. See the [proxy_ignore_headers](http://nginx.org/en/docs/http/ngx_http_proxy_module.html#proxy_ignore_headers) directive for more information. | ``[]string`` | No |
|``add`` | Adds headers to the response to the client. | [[]addHeader](#addheader) | No |
{{% /table %}}

\* -- Default hidden headers are: `Date`, `Server`, `X-Pad` and `X-Accel-...`.

\** -- The following fields can be ignored: `X-Accel-Redirect`, `X-Accel-Expires`, `X-Accel-Limit-Rate`, `X-Accel-Buffering`, `X-Accel-Charset`, `Expires`, `Cache-Control`, `Set-Cookie` and `Vary`.

### AddHeader

The addHeader defines an HTTP Header with an optional `always` field:
```yaml
name: My-Header
value: My-Value
always: true
```

{{% table %}}
|Field | Description | Type | Required |
| ---| ---| ---| --- |
|``name`` | The name of the header. | ``string`` | Yes |
|``value`` | The value of the header. Supports NGINX variables*. Variables must be enclosed in curly brackets. For example: ``${scheme}``. | ``string`` | No |
|``always`` | If set to true, add the header regardless of the response status code**. Default is false. See the [add_header](http://nginx.org/en/docs/http/ngx_http_headers_module.html#add_header) directive for more information. | ``bool`` | No |
{{% /table %}}

\* -- Supported NGINX variables: `$request_uri`, `$request_method`, `$request_body`, `$scheme`, `$http_`, `$args`, `$arg_`, `$cookie_`, `$host`, `$request_time`, `$request_length`, `$nginx_version`, `$pid`, `$connection`, `$remote_addr`, `$remote_port`, `$time_iso8601`, `$time_local`, `$server_addr`, `$server_port`, `$server_name`, `$server_protocol`, `$connections_active`, `$connections_reading`, `$connections_writing`, `$connections_waiting`, `$ssl_cipher`, `$ssl_ciphers`, `$ssl_client_cert`, `$ssl_client_escaped_cert`, `$ssl_client_fingerprint`, `$ssl_client_i_dn`, `$ssl_client_i_dn_legacy`, `$ssl_client_raw_cert`, `$ssl_client_s_dn`, `$ssl_client_s_dn_legacy`, `$ssl_client_serial`, `$ssl_client_v_end`, `$ssl_client_v_remain`, `$ssl_client_v_start`, `$ssl_client_verify`, `$ssl_curves`, `$ssl_early_data`, `$ssl_protocol`, `$ssl_server_name`, `$ssl_session_id`, `$ssl_session_reused`, `$jwt_claim_` (NGINX Plus only) and `$jwt_header_` (NGINX Plus only).

\*\* -- If `always` is false, the response header is added only if the response status code is any of `200`, `201`, `204`, `206`, `301`, `302`, `303`, `304`, `307` or `308`.

### Split

The split defines a weight for an action as part of the splits configuration.

In the example below NGINX passes 80% of requests to the upstream `coffee-v1` and the remaining 20% to `coffee-v2`:
```yaml
splits:
- weight: 80
  action:
    pass: coffee-v1
- weight: 20
  action:
    pass: coffee-v2
```

{{% table %}}
|Field | Description | Type | Required |
| ---| ---| ---| --- |
|``weight`` | The weight of an action. Must fall into the range ``1..99``. The sum of the weights of all splits must be equal to ``100``. | ``int`` | Yes |
|``action`` | The action to perform for a request. | [action](#action) | Yes |
{{% /table %}}

### Match

The match defines a match between conditions and an action or splits.

In the example below, NGINX routes requests with the path `/coffee` to different upstreams based on the value of the cookie `user`:
* `user=john` -> `coffee-future`
* `user=bob` -> `coffee-deprecated`
* If the cookie is not set or not equal to either `john` or `bob`, NGINX routes to `coffee-stable`

```yaml
path: /coffee
matches:
- conditions:
  - cookie: user
    value: john
  action:
    pass: coffee-future
- conditions:
  - cookie: user
    value: bob
  action:
    pass: coffee-deprecated
action:
  pass: coffee-stable
```

In the next example, NGINX routes requests based on the value of the built-in [`$request_method` variable](https://nginx.org/en/docs/http/ngx_http_core_module.html#var_request_method), which represents the HTTP method of a request:
* all POST requests -> `coffee-post`
* all non-POST requests -> `coffee`

```yaml
path: /coffee
matches:
- conditions:
  - variable: $request_method
    value: POST
  action:
    pass: coffee-post
action:
  pass: coffee
```

{{% table %}}
|Field | Description | Type | Required |
| ---| ---| ---| --- |
|``conditions`` | A list of conditions. Must include at least 1 condition. | [[]condition](#condition) | Yes |
|``action`` | The action to perform for a request. | [action](#action) | No |
|``splits`` | The splits configuration for traffic splitting. Must include at least 2 splits. | [[]split](#split) | No |
{{% /table %}}

\* -- a match must include exactly one of the following: `action` or `splits`.

### Condition

The condition defines a condition in a match.

{{% table %}}
|Field | Description | Type | Required |
| ---| ---| ---| --- |
|``header`` | The name of a header. Must consist of alphanumeric characters or ``-``. | ``string`` | No |
|``cookie`` | The name of a cookie. Must consist of alphanumeric characters or ``_``. | ``string`` | No |
|``argument`` | The name of an argument. Must consist of alphanumeric characters or ``_``. | ``string`` | No |
|``variable`` | The name of an NGINX variable. Must start with ``$``. See the list of the supported variables below the table. | ``string`` | No |
|``value`` | The value to match the condition against. How to define a value is shown below the table. | ``string`` | Yes |
{{% /table %}}

\* -- a condition must include exactly one of the following: `header`, `cookie`, `argument` or `variable`.

Supported NGINX variables: `$args`, `$http2`, `$https`, `$remote_addr`, `$remote_port`, `$query_string`, `$request`, `$request_body`, `$request_uri`, `$request_method`, `$scheme`. Find the documentation for each variable [here](https://nginx.org/en/docs/varindex.html).

The value supports two kinds of matching:
* *Case-insensitive string comparison*. For example:
  * `john` -- case-insensitive matching that succeeds for strings, such as `john`, `John`, `JOHN`.
  * `!john` -- negation of the case-incentive matching for john that succeeds for strings, such as `bob`, `anything`, `''` (empty string).
* *Matching with a regular expression*. Note that NGINX supports regular expressions compatible with those used by the Perl programming language (PCRE). For example:
  * `~^yes` -- a case-sensitive regular expression that matches any string that starts with `yes`. For example: `yes`, `yes123`.
  * `!~^yes` -- negation of the previous regular expression that succeeds for strings like `YES`, `Yes123`, `noyes`. (The negation mechanism is not part of the PCRE syntax).
  * `~*no$` -- a case-insensitive regular expression that matches any string that ends with `no`. For example: `no`, `123no`, `123NO`.

**Note**: a value must not include any unescaped double quotes (`"`) and must not end with an unescaped backslash (`\`). For example, the following are invalid values: `some"value`, `somevalue\`.


### ErrorPage

The errorPage defines a custom response for a route for the case when either an upstream server responds with (or NGINX generates) an error status code. The custom response can be a redirect or a canned response. See the [error_page](https://nginx.org/en/docs/http/ngx_http_core_module.html#error_page) directive for more information.
```yaml
path: /coffee
errorPages:
- codes: [502, 503]
  redirect:
    code: 301
    url: https://nginx.org
- codes: [404]
  return:
    code: 200
    body: "Original resource not found, but success!"
```

{{% table %}}
|Field | Description | Type | Required |
| ---| ---| ---| --- |
|``codes`` | A list of error status codes. | ``[]int`` | Yes |
|``redirect`` | The redirect action for the given status codes. | [errorPage.Redirect](#errorpageredirect) | No |
|``return`` | The canned response action for the given status codes. | [errorPage.Return](#errorpagereturn) | No |
{{% /table %}}

\* -- an errorPage must include exactly one of the following: `return` or `redirect`.

### ErrorPage.Redirect

The redirect defines a redirect for an errorPage.

In the example below, NGINX responds with a redirect when a response from an upstream server has a 404 status code.

```yaml
codes: [404]
redirect:
  code: 301
  url: ${scheme}://cafe.example.com/error.html
```

{{% table %}}
|Field | Description | Type | Required |
| ---| ---| ---| --- |
|``code`` | The status code of a redirect. The allowed values are: ``301`` , ``302`` , ``307`` , ``308``.  The default is ``301``. | ``int`` | No |
|``url`` | The URL to redirect the request to. Supported NGINX variables: ``$scheme`` and ``$http_x_forwarded_proto``. Variables must be enclosed in curly braces. For example: ``${scheme}``. | ``string`` | Yes |
{{% /table %}}

### ErrorPage.Return

The return defines a canned response for an errorPage.

In the example below, NGINX responds with a canned response when a response from an upstream server has either 401 or 403 status code.

```yaml
codes: [401, 403]
return:
  code: 200
  type: application/json
  body: |
    {\"msg\": \"You don't have permission to do this\"}
  headers:
  - name: x-debug-original-statuses
    value: ${upstream_status}
```

{{% table %}}
|Field | Description | Type | Required |
| ---| ---| ---| --- |
|``code`` | The status code of the response. The default is the status code of the original response. | ``int`` | No |
|``type`` | The MIME type of the response. The default is ``text/html``. | ``string`` | No |
|``body`` | The body of the response. Supported NGINX variable: ``$upstream_status`` . Variables must be enclosed in curly braces. For example: ``${upstream_status}``. | ``string`` | Yes |
|``headers`` | The custom headers of the response. | [errorPage.Return.Header](#errorpagereturnheader) | No |
{{% /table %}}

### ErrorPage.Return.Header

The header defines an HTTP Header for a canned response in an errorPage:

```yaml
name: x-debug-original-statuses
value: ${upstream_status}
```

{{% table %}}
|Field | Description | Type | Required |
| ---| ---| ---| --- |
|``name`` | The name of the header. | ``string`` | Yes |
|``value`` | The value of the header. Supported NGINX variable: ``$upstream_status`` . Variables must be enclosed in curly braces. For example: ``${upstream_status}``. | ``string`` | No |
{{% /table %}}

## Using VirtualServer and VirtualServerRoute

You can use the usual `kubectl` commands to work with VirtualServer and VirtualServerRoute resources, similar to Ingress resources.

For example, the following command creates a VirtualServer resource defined in `cafe-virtual-server.yaml` with the name `cafe`:
```
$ kubectl apply -f cafe-virtual-server.yaml
virtualserver.k8s.nginx.org "cafe" created
```

You can get the resource by running:
```
$ kubectl get virtualserver cafe
NAME   STATE   HOST                   IP            PORTS      AGE
cafe   Valid   cafe.example.com       12.13.23.123  [80,443]   3m
```

In the kubectl get and similar commands, you can also use the short name `vs` instead of `virtualserver`.

Working with VirtualServerRoute resources is analogous. In the kubectl commands, use `virtualserverroute` or the short name `vsr`.

### Using Snippets

Snippets allow you to insert raw NGINX config into different contexts of NGINX configuration. In the example below, we use snippets to configure several NGINX features in a VirtualServer:

```yaml
apiVersion: k8s.nginx.org/v1
kind: VirtualServer
metadata:
  name: cafe
  namespace: cafe
spec:
  http-snippets: |
    limit_req_zone $binary_remote_addr zone=mylimit:10m rate=1r/s;
    proxy_cache_path /tmp keys_zone=one:10m;
  host: cafe.example.com
  tls:
    secret: cafe-secret
  server-snippets: |
    limit_req zone=mylimit burst=20;
  upstreams:
  - name: tea
    service: tea-svc
    port: 80
  - name: coffee
    service: coffee-svc
    port: 80
  routes:
  - path: /tea
    location-snippets: |
      proxy_cache one;
      proxy_cache_valid 200 10m;
    action:
      pass: tea
  - path: /coffee
    action:
      pass: coffee
```

Snippets are intended to be used by advanced NGINX users who need more control over the generated NGINX configuration.

However, because of the disadvantages described below, snippets are disabled by default. To use snippets, set the [`enable-snippets`](/nginx-ingress-controller/configuration/global-configuration/command-line-arguments#cmdoption-enable-snippets) command-line argument.

Disadvantages of using snippets:
* *Complexity*. To use snippets, you will need to:
  * Understand NGINX configuration primitives and implement a correct NGINX configuration.
  * Understand how the IC generates NGINX configuration so that a snippet doesn't interfere with the other features in the configuration.
* *Decreased robustness*. An incorrect snippet makes the NGINX config invalid which will lead to a failed reload. This will prevent any new configuration updates, including updates for the other VirtualServer and VirtualServerRoute resources until the snippet is fixed.
* *Security implications*. Snippets give access to NGINX configuration primitives and those primitives are not validated by the Ingress Controller. For example, a snippet can configure NGINX to serve the TLS certificates and keys used for TLS termination for Ingress and VirtualServer resources.

To help catch errors when using snippets, the Ingress Controller reports config reload errors in the logs as well as in the events and status field of VirtualServer and VirtualServerRoute resources. Additionally, a number of Prometheus metrics show the stats about failed reloads – `controller_nginx_last_reload_status` and `controller_nginx_reload_errors_total`.

> Note that during a period when the NGINX config includes an invalid snippet, NGINX will continue to operate with the latest valid configuration.

### Validation

Two types of validation are available for VirtualServer and VirtualServerRoute resources:
* *Structural validation* by the `kubectl` and Kubernetes API server.
* *Comprehensive validation* by the Ingress Controller.

#### Structural Validation

The custom resource definitions for VirtualServer and VirtualServerRoute include structural OpenAPI schema which describes the type of every field of those resources.

If you try to create (or update) a resource that violates the structural schema (for example, you use a string value for the port field of an upstream), `kubectl` and Kubernetes API server will reject such a resource:
* Example of `kubectl` validation:
    ```
    $ kubectl apply -f cafe-virtual-server.yaml
      error: error validating "cafe-virtual-server.yaml": error validating data: ValidationError(VirtualServer.spec.upstreams[0].port): invalid type for org.nginx.k8s.v1.VirtualServer.spec.upstreams.port: got "string", expected "integer"; if you choose to ignore these errors, turn validation off with --validate=false
    ```
* Example of Kubernetes API server validation:
    ```
    $ kubectl apply -f cafe-virtual-server.yaml --validate=false
      The VirtualServer "cafe" is invalid: []: Invalid value: map[string]interface {}{ ... }: validation failure list:
      spec.upstreams.port in body must be of type integer: "string"
    ```

If a resource is not rejected (it doesn't violate the structural schema), the Ingress Controller will validate it further.

#### Comprehensive Validation

The Ingress Controller validates the fields of the VirtualServer and VirtualServerRoute resources. If a resource is invalid, the Ingress Controller will reject it: the resource will continue to exist in the cluster, but the Ingress Controller will ignore it.

You can check if the Ingress Controller successfully applied the configuration for a VirtualServer. For our example `cafe` VirtualServer, we can run:
```
$ kubectl describe vs cafe
. . .
Events:
  Type    Reason          Age   From                      Message
  ----    ------          ----  ----                      -------
  Normal  AddedOrUpdated  16s   nginx-ingress-controller  Configuration for default/cafe was added or updated
```
Note how the events section includes a Normal event with the AddedOrUpdated reason that informs us that the configuration was successfully applied.

If you create an invalid resource, the Ingress Controller will reject it and emit a Rejected event. For example, if you create a VirtualServer `cafe` with two upstream with the same name `tea`, you will get:
```
$ kubectl describe vs cafe
. . .
Events:
  Type     Reason    Age   From                      Message
  ----     ------    ----  ----                      -------
  Warning  Rejected  12s   nginx-ingress-controller  VirtualServer default/cafe is invalid and was rejected: spec.upstreams[1].name: Duplicate value: "tea"
```
Note how the events section includes a Warning event with the Rejected reason.

Additionally, this information is also available in the `status` field of the VirtualServer resource. Note the Status section of the VirtualServer:

```
$ kubectl describe vs cafe
. . .
Status:
  External Endpoints:
    Ip:        12.13.23.123
    Ports:     [80,443]
  Message:  VirtualServer default/cafe is invalid and was rejected: spec.upstreams[1].name: Duplicate value: "tea"
  Reason:   Rejected
  State:    Invalid
```

The Ingress Controller validates VirtualServerRoute resources in a similar way.

**Note**: If you make an existing resource invalid, the Ingress Controller will reject it and remove the corresponding configuration from NGINX.

## Customization via ConfigMap

You can customize the NGINX configuration for VirtualServer and VirtualServerRoutes resources using the [ConfigMap](/nginx-ingress-controller/configuration/global-configuration/configmap-resource). Most of the ConfigMap keys are supported, with the following exceptions:
* `proxy-hide-headers`
* `proxy-pass-headers`
* `hsts`
* `hsts-max-age`
* `hsts-include-subdomains`
* `hsts-behind-proxy`
* `redirect-to-https`
* `ssl-redirect`<|MERGE_RESOLUTION|>--- conflicted
+++ resolved
@@ -12,11 +12,7 @@
 
 The VirtualServer and VirtualServerRoute resources are new load balancing configuration, introduced in release 1.5 as an alternative to the Ingress resource. The resources enable use cases not supported with the Ingress resource, such as traffic splitting and advanced content-based routing. The resources are implemented as [Custom Resources](https://kubernetes.io/docs/concepts/extend-kubernetes/api-extension/custom-resources/).
 
-<<<<<<< HEAD
-This document is the reference documentation for the resources. To see additional examples of using the resources for specific use cases, go to the [examples/custom-resources](https://github.com/nginxinc/kubernetes-ingress/tree/v2.1.1/examples/custom-resources) folder in our GitHub repo.
-=======
 This document is the reference documentation for the resources. To see additional examples of using the resources for specific use cases, go to the [examples/custom-resources](https://github.com/nginxinc/kubernetes-ingress/tree/v2.1.2/examples/custom-resources) folder in our GitHub repo.
->>>>>>> 1ee492af
 
 ## VirtualServer Specification
 
@@ -259,11 +255,7 @@
 |Field | Description | Type | Required |
 | ---| ---| ---| --- |
 |``name`` | The name of the upstream. Must be a valid DNS label as defined in RFC 1035. For example, ``hello`` and ``upstream-123`` are valid. The name must be unique among all upstreams of the resource. | ``string`` | Yes |
-<<<<<<< HEAD
-|``service`` | The name of a [service](https://kubernetes.io/docs/concepts/services-networking/service/). The service must belong to the same namespace as the resource. If the service doesn't exist, NGINX will assume the service has zero endpoints and return a ``502`` response for requests for this upstream. For NGINX Plus only, services of type [ExternalName](https://kubernetes.io/docs/concepts/services-networking/service/#externalname) are also supported (check the [prerequisites](https://github.com/nginxinc/kubernetes-ingress/tree/v2.1.1/examples/externalname-services#prerequisites) ). | ``string`` | Yes |
-=======
 |``service`` | The name of a [service](https://kubernetes.io/docs/concepts/services-networking/service/). The service must belong to the same namespace as the resource. If the service doesn't exist, NGINX will assume the service has zero endpoints and return a ``502`` response for requests for this upstream. For NGINX Plus only, services of type [ExternalName](https://kubernetes.io/docs/concepts/services-networking/service/#externalname) are also supported (check the [prerequisites](https://github.com/nginxinc/kubernetes-ingress/tree/v2.1.2/examples/externalname-services#prerequisites) ). | ``string`` | Yes |
->>>>>>> 1ee492af
 |``subselector`` | Selects the pods within the service using label keys and values. By default, all pods of the service are selected. Note: the specified labels are expected to be present in the pods when they are created. If the pod labels are updated, the Ingress Controller will not see that change until the number of the pods is changed. | ``map[string]string`` | No |
 |``use-cluster-ip`` | Enables using the Cluster IP and port of the service instead of the default behavior of using the IP and port of the pods. When this field is enabled, the fields that configure NGINX behavior related to multiple upstream servers (like ``lb-method`` and ``next-upstream``) will have no effect, as the Ingress Controller will configure NGINX with only one upstream server that will match the service Cluster IP. | ``boolean`` | No |
 |``port`` | The port of the service. If the service doesn't define that port, NGINX will assume the service has zero endpoints and return a ``502`` response for requests for this upstream. The port must fall into the range ``1..65535``. | ``uint16`` | Yes |
@@ -538,11 +530,7 @@
 |``upstream`` | The name of the upstream which the requests will be proxied to. The upstream with that name must be defined in the resource. | ``string`` | Yes |
 |``requestHeaders`` | The request headers modifications. | [action.Proxy.RequestHeaders](#actionproxyrequestheaders) | No |
 |``responseHeaders`` | The response headers modifications. | [action.Proxy.ResponseHeaders](#actionproxyresponseheaders) | No |
-<<<<<<< HEAD
-|``rewritePath`` | The rewritten URI. If the route path is a regular expression (starts with ~), the rewritePath can include capture groups with ``$1-9``. For example `$1` for the first group, and so on. For more information, check the [rewrite](https://github.com/nginxinc/kubernetes-ingress/tree/v2.1.1/examples/custom-resources/rewrites) example. | ``string`` | No |
-=======
 |``rewritePath`` | The rewritten URI. If the route path is a regular expression (starts with ~), the rewritePath can include capture groups with ``$1-9``. For example `$1` for the first group, and so on. For more information, check the [rewrite](https://github.com/nginxinc/kubernetes-ingress/tree/v2.1.2/examples/custom-resources/rewrites) example. | ``string`` | No |
->>>>>>> 1ee492af
 {{% /table %}}
 
 ### Action.Proxy.RequestHeaders
