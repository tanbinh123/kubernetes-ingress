--- conflicted
+++ resolved
@@ -1,11 +1,7 @@
 ---
 title: DoS Protected Resource
 
-<<<<<<< HEAD
 description: "Dos Protected Resource Specification"
-=======
-description:
->>>>>>> 1ee492af
 weight: 1800
 doctypes: [""]
 toc: true
@@ -14,11 +10,7 @@
 
 > Note: This feature is only available in NGINX Plus with AppProtectDos.
 
-<<<<<<< HEAD
 > Note: The feature is implemented using the NGINX Plus [NGINX App Protect Dos Module](/nginx-app-protect-dos/deployment-guide/learn-about-deployment/).
-=======
-> Note: The feature is implemented using the NGINX Plus [NGINX App Protect DoS Module](https://docs.nginx.com/nginx-app-protect-dos/configuration/).
->>>>>>> 1ee492af
 
 
 ## DoS Protected Resource Specification
