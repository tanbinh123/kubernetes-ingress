# VirtualServer and VirtualServerRoute Resources

The VirtualServer and VirtualServerRoute resources are new load balancing configuration, introduced in release 1.5 as an alternative to the Ingress resource. The resources enable use cases not supported with the Ingress resource, such as traffic splitting and advanced content-based routing. The resources are implemented as [Custom Resources](https://kubernetes.io/docs/concepts/extend-kubernetes/api-extension/custom-resources/).

This document is the reference documentation for the resources. To see additional examples of using the resources for specific use cases, go to the [examples-of-custom-resources](https://github.com/nginxinc/kubernetes-ingress/blob/v1.11.1/examples-of-custom-resources) folder in our GitHub repo.

## Contents

- [VirtualServer and VirtualServerRoute Resources](#virtualserver-and-virtualserverroute-resources)
  - [Contents](#contents)
  - [VirtualServer Specification](#virtualserver-specification)
    - [VirtualServer.TLS](#virtualserver-tls)
    - [VirtualServer.TLS.Redirect](#virtualserver-tls-redirect)
    - [VirtualServer.Route](#virtualserver-route)
  - [VirtualServerRoute Specification](#virtualserverroute-specification)
    - [VirtualServerRoute.Subroute](#virtualserverroute-subroute)
  - [Common Parts of the VirtualServer and VirtualServerRoute](#common-parts-of-the-virtualserver-and-virtualserverroute)
    - [Upstream](#upstream)
    - [Upstream.Buffers](#upstream-buffers)
    - [Upstream.TLS](#upstream-tls)
    - [Upstream.Queue](#upstream-queue)
    - [Upstream.Healthcheck](#upstream-healthcheck)
    - [Upstream.SessionCookie](#upstream-sessioncookie)
    - [Header](#header)
    - [Action](#action)
    - [Action.Redirect](#action-redirect)
    - [Action.Return](#action-return)
    - [Action.Proxy](#action-proxy)
    - [Split](#split)
    - [Match](#match)
    - [Condition](#condition)
    - [ErrorPage](#errorpage)
    - [ErrorPage.Redirect](#errorpage-redirect)
    - [ErrorPage.Return](#errorpage-return)
  - [Using VirtualServer and VirtualServerRoute](#using-virtualserver-and-virtualserverroute)
    - [Using Snippets](#using-snippets)
    - [Validation](#validation)
      - [Structural Validation](#structural-validation)
      - [Comprehensive Validation](#comprehensive-validation)
  - [Customization via ConfigMap](#customization-via-configmap)

## VirtualServer Specification

The VirtualServer resource defines load balancing configuration for a domain name, such as `example.com`. Below is an example of such configuration:
```yaml
apiVersion: k8s.nginx.org/v1
kind: VirtualServer
metadata:
  name: cafe
spec:
  host: cafe.example.com
  tls:
    secret: cafe-secret
  upstreams:
  - name: tea
    service: tea-svc
    port: 80
  - name: coffee
    service: coffee-svc
    port: 80
  routes:
  - path: /tea
    action:
      pass: tea
  - path: /coffee
    action:
      pass: coffee
  - path: ~ ^/decaf/.*\\.jpg$
    action:
      pass: coffee
  - path: = /green/tea
    action:
      pass: tea
```

```eval_rst
.. list-table::
   :header-rows: 1

   * - Field
     - Description
     - Type
     - Required
   * - ``host``
     - The host (domain name) of the server. Must be a valid subdomain as defined in RFC 1123, such as ``my-app`` or ``hello.example.com``. Wildcard domains like ``*.example.com`` are not allowed.  The ``host`` value needs to be unique among all Ingress and VirtualServer resources. See also `Handling Host Collisions </nginx-ingress-controller/configuration/handling-host-collisions>`_.
     - ``string``
     - Yes
   * - ``tls``
     - The TLS termination configuration.
     - `tls <#virtualserver-tls>`_
     - No
   * - ``policies``
     - A list of policies.
     - `[]policy <#virtualserver-policy>`_
     - No
   * - ``upstreams``
     - A list of upstreams.
     - `[]upstream <#upstream>`_
     - No
   * - ``routes``
     - A list of routes.
     - `[]route <#virtualserver-route>`_
     - No
   * - ``ingressClassName``
     - Specifies which Ingress controller must handle the VirtualServer resource.
     - ``string``
     - No
   * - ``http-snippets``
     - Sets a custom snippet in the http context.
     - ``string``
     - No
   * - ``server-snippets``
     - Sets a custom snippet in server context. Overrides the ``server-snippets`` ConfigMap key.
     - ``string``
     - No
```

### VirtualServer.TLS

The tls field defines TLS configuration for a VirtualServer. For example:
```yaml
secret: cafe-secret
redirect:
  enable: true
```

```eval_rst
.. list-table::
   :header-rows: 1

   * - Field
     - Description
     - Type
     - Required
   * - ``secret``
     - The name of a secret with a TLS certificate and key. The secret must belong to the same namespace as the VirtualServer. The secret must be of the type ``kubernetes.io/tls`` and contain keys named ``tls.crt`` and ``tls.key`` that contain the certificate and private key as described `here <https://kubernetes.io/docs/concepts/services-networking/ingress/#tls>`_. If the secret doesn't exist or is invalid, NGINX will break any attempt to establish a TLS connection to the host of the VirtualServer.
     - ``string``
     - No
   * - ``redirect``
     - The redirect configuration of the TLS for a VirtualServer.
     - `tls.redirect <#virtualserver-tls-redirect>`_
     - No
```
### VirtualServer.TLS.Redirect

The redirect field configures a TLS redirect for a VirtualServer:
```yaml
enable: true
code: 301
basedOn: scheme
```

```eval_rst
.. list-table::
   :header-rows: 1

   * - Field
     - Description
     - Type
     - Required
   * - ``enable``
     - Enables a TLS redirect for a VirtualServer. The default is ``False``.
     - ``boolean``
     - No
   * - ``code``
     - The status code of a redirect. The allowed values are: ``301``\ , ``302``\ , ``307``\ , ``308``.  The default is ``301``.
     - ``int``
     - No
   * - ``basedOn``
     - The attribute of a request that NGINX will evaluate to send a redirect. The allowed values are ``scheme`` (the scheme of the request) or ``x-forwarded-proto`` (the ``X-Forwarded-Proto`` header of the request). The default is ``scheme``.
     - ``string``
     - No
```
### VirtualServer.Policy

The policy field references a [Policy resource](/nginx-ingress-controller/configuration/policy-resource/) by its name and optional namespace. For example:
```yaml
name: access-control
```

```eval_rst
.. list-table::
   :header-rows: 1

   * - Field
     - Description
     - Type
     - Required
   * - ``name``
     - The name of a policy. If the policy doesn't exist or invalid, NGINX will respond with an error response with the `500` status code.
     - ``string``
     - Yes
   * - ``namespace``
     - The namespace of a policy. If not specified, the namespace of the VirtualServer resource is used.
     - ``string``
     - No
```

### VirtualServer.Route

The route defines rules for matching client requests to actions like passing a request to an upstream. For example:
```yaml
  path: /tea
  action:
    pass: tea
```

```eval_rst
.. list-table::
   :header-rows: 1

   * - Field
     - Description
     - Type
     - Required
   * - ``path``
     - The path of the route. NGINX will match it against the URI of a request. Possible values are: a prefix (\ ``/``\ , ``/path``\ ), an exact match (\ ``=/exact/match``\ ), a case insensitive regular expression (\ ``~*^/Bar.*\\.jpg``\ ) or a case sensitive regular expression (\ ``~^/foo.*\\.jpg``\ ). In the case of a prefix (must start with ``/``\ ) or an exact match (must start with ``=``\ ), the path must not include any whitespace characters, ``{``\ , ``}`` or ``;``. In the case of the regex matches, all double quotes ``"`` must be escaped and the match can't end in an unescaped backslash ``\``. The path must be unique among the paths of all routes of the VirtualServer. Check the `location <https://nginx.org/en/docs/http/ngx_http_core_module.html#location>`_ directive for more information.
     - ``string``
     - Yes
   * - ``policies``
     - A list of policies. The policies override the policies of the same type defined in the ``spec`` of the VirtualServer. See `Applying Policies </nginx-ingress-controller/configuration/policy-resource/#applying-policies>`_ for more details.
     - `[]policy <#virtualserver-policy>`_
     - No
   * - ``action``
     - The default action to perform for a request.
     - `action <#action>`_
     - No*
   * - ``splits``
     - The default splits configuration for traffic splitting. Must include at least 2 splits.
     - `[]split <#split>`_
     - No*
   * - ``matches``
     - The matching rules for advanced content-based routing. Requires the default ``action`` or ``splits``.  Unmatched requests will be handled by the default ``action`` or ``splits``.
     - `matches <#match>`_
     - No
   * - ``route``
     - The name of a VirtualServerRoute resource that defines this route. If the VirtualServerRoute belongs to a different namespace than the VirtualServer, you need to include the namespace. For example, ``tea-namespace/tea``.
     - ``string``
     - No*
   * - ``errorPages``
     - The custom responses for error codes. NGINX will use those responses instead of returning the error responses from the upstream servers or the default responses generated by NGINX. A custom response can be a redirect or a canned response. For example, a redirect to another URL if an upstream server responded with a 404 status code.
     - `[]errorPage <#errorpage>`_
     - No
   * - ``location-snippets``
     - Sets a custom snippet in the location context. Overrides the ``location-snippets`` ConfigMap key.
     - ``string``
     - No
```

\* -- a route must include exactly one of the following: `action`, `splits`, or `route`.

## VirtualServerRoute Specification

The VirtualServerRoute resource defines a route for a VirtualServer. It can consist of one or multiple subroutes. The VirtualServerRoute is an alternative to [Mergeable Ingress types](/nginx-ingress-controller/configuration/ingress-resources/cross-namespace-configuration).

In the example below, the VirtualServer `cafe` from the namespace `cafe-ns` defines a route with the path `/coffee`, which is further defined in the VirtualServerRoute `coffee` from the namespace `coffee-ns`.

VirtualServer:
```yaml
apiVersion: k8s.nginx.org/v1
kind: VirtualServer
metadata:
  name: cafe
  namespace: cafe-ns
spec:
  host: cafe.example.com
  upstreams:
  - name: tea
    service: tea-svc
    port: 80
  routes:
  - path: /tea
    action:
      pass: tea
  - path: /coffee
    route: coffee-ns/coffee
```

VirtualServerRoute:
```yaml
apiVersion: k8s.nginx.org/v1
kind: VirtualServerRoute
metadata:
  name: coffee
  namespace: coffee-ns
spec:
  host: cafe.example.com
  upstreams:
  - name: latte
    service: latte-svc
    port: 80
  - name: espresso
    service: espresso-svc
    port: 80
  subroutes:
  - path: /coffee/latte
    action:
      pass: latte
  - path: /coffee/espresso
    action:
      pass: espresso
```

Note that each subroute must have a `path` that starts with the same prefix (here `/coffee`), which is defined in the route of the VirtualServer. Additionally, the `host` in the VirtualServerRoute must be the same as the `host` of the VirtualServer.

```eval_rst
.. list-table::
   :header-rows: 1

   * - Field
     - Description
     - Type
     - Required
   * - ``host``
     - The host (domain name) of the server. Must be a valid subdomain as defined in RFC 1123, such as ``my-app`` or ``hello.example.com``. Wildcard domains like ``*.example.com`` are not allowed. Must be the same as the ``host`` of the VirtualServer that references this resource.
     - ``string``
     - Yes
   * - ``upstreams``
     - A list of upstreams.
     - `[]upstream <#upstream>`_
     - No
   * - ``subroutes``
     - A list of subroutes.
     - `[]subroute <#virtualserverroute-subroute>`_
     - No
   * - ``ingressClassName``
     - Specifies which Ingress controller must handle the VirtualServerRoute resource. Must be the same as the ``ingressClassName`` of the VirtualServer that references this resource.
     - ``string``_
     - No
```

### VirtualServerRoute.Subroute

The subroute defines rules for matching client requests to actions like passing a request to an upstream. For example:
```yaml
path: /coffee
action:
  pass: coffee
```

```eval_rst
.. list-table::
   :header-rows: 1

   * - Field
     - Description
     - Type
     - Required
   * - ``path``
     - The path of the subroute. NGINX will match it against the URI of a request. Possible values are: a prefix (\ ``/``\ , ``/path``\ ), an exact match (\ ``=/exact/match``\ ), a case insensitive regular expression (\ ``~*^/Bar.*\\.jpg``\ ) or a case sensitive regular expression (\ ``~^/foo.*\\.jpg``\ ). In the case of a prefix, the path must start with the same path as the path of the route of the VirtualServer that references this resource. In the case of an exact or regex match, the path must be the same as the path of the route of the VirtualServer that references this resource. In the case of a prefix or an exact match, the path must not include any whitespace characters, ``{``\ , ``}`` or ``;``.  In the case of the regex matches, all double quotes ``"`` must be escaped and the match can't end in an unescaped backslash ``\``. The path must be unique among the paths of all subroutes of the VirtualServerRoute.
     - ``string``
     - Yes
   * - ``policies``
     - A list of policies. The policies override *all* policies defined in the route of the VirtualServer that references this resource. The policies also override the policies of the same type defined in the ``spec`` of the VirtualServer. See `Applying Policies </nginx-ingress-controller/configuration/policy-resource/#applying-policies>`_ for more details.
     - `[]policy <#virtualserver-policy>`_
     - No
   * - ``action``
     - The default action to perform for a request.
     - `action <#action>`_
     - No*
   * - ``splits``
     - The default splits configuration for traffic splitting. Must include at least 2 splits.
     - `[]split <#split>`_
     - No*
   * - ``matches``
     - The matching rules for advanced content-based routing. Requires the default ``action`` or ``splits``.  Unmatched requests will be handled by the default ``action`` or ``splits``.
     - `matches <#match>`_
     - No
   * - ``errorPages``
     - The custom responses for error codes. NGINX will use those responses instead of returning the error responses from the upstream servers or the default responses generated by NGINX. A custom response can be a redirect or a canned response. For example, a redirect to another URL if an upstream server responded with a 404 status code.
     - `[]errorPage <#errorpage>`_
     - No
   * - ``location-snippets``
     - Sets a custom snippet in the location context. Overrides the ``location-snippets`` of the VirtualServer (if set) or the ``location-snippets`` ConfigMap key.
     - ``string``
     - No
```

\* -- a subroute must include exactly one of the following: `action` or `splits`.

## Common Parts of the VirtualServer and VirtualServerRoute

### Upstream

The upstream defines a destination for the routing configuration. For example:
```yaml
name: tea
service: tea-svc
subselector:
  version: canary
port: 80
lb-method: round_robin
fail-timeout: 10s
max-fails: 1
max-conns: 32
keepalive: 32
connect-timeout: 30s
read-timeout: 30s
send-timeout: 30s
next-upstream: "error timeout non_idempotent"
next-upstream-timeout: 5s
next-upstream-tries: 10
client-max-body-size: 2m
tls:
  enable: true
```

**Note**: The WebSocket protocol is supported without any additional configuration.

```eval_rst
.. list-table::
   :header-rows: 1

   * - Field
     - Description
     - Type
     - Required
   * - ``name``
     - The name of the upstream. Must be a valid DNS label as defined in RFC 1035. For example, ``hello`` and ``upstream-123`` are valid. The name must be unique among all upstreams of the resource.
     - ``string``
     - Yes
   * - ``service``
<<<<<<< HEAD
     - The name of a `service <https://kubernetes.io/docs/concepts/services-networking/service/>`_. The service must belong to the same namespace as the resource. If the service doesn't exist, NGINX will assume the service has zero endpoints and return a ``502`` response for requests for this upstream. For NGINX Plus only, services of type `ExternalName <https://kubernetes.io/docs/concepts/services-networking/service/#externalname>`_ are also supported (check the `prerequisites <https://github.com/nginxinc/kubernetes-ingress/tree/v1.11.0/examples/externalname-services#prerequisites>`_\ ).
=======
     - The name of a `service <https://kubernetes.io/docs/concepts/services-networking/service/>`_. The service must belong to the same namespace as the resource. If the service doesn't exist, NGINX will assume the service has zero endpoints and return a ``502`` response for requests for this upstream. For NGINX Plus only, services of type `ExternalName <https://kubernetes.io/docs/concepts/services-networking/service/#externalname>`_ are also supported (check the `prerequisites <https://github.com/nginxinc/kubernetes-ingress/tree/v1.11.1/examples/externalname-services#prerequisites>`_\ ).
>>>>>>> 32745366
     - ``string``
     - Yes
   * - ``subselector``
     - Selects the pods within the service using label keys and values. By default, all pods of the service are selected. Note: the specified labels are expected to be present in the pods when they are created. If the pod labels are updated, the Ingress Controller will not see that change until the number of the pods is changed.
     - ``map[string]string``
     - No
   * - ``use-cluster-ip``
     - Enables using the Cluster IP and port of the service instead of the default behavior of using the IP and port of the pods. When this field is enabled, the fields that configure NGINX behavior related to multiple upstream servers (like ``lb-method`` and ``next-upstream``) will have no effect, as the Ingress Controller will configure NGINX with only one upstream server that will match the service Cluster IP.
     - ``boolean``
     - No
   * - ``port``
     - The port of the service. If the service doesn't define that port, NGINX will assume the service has zero endpoints and return a ``502`` response for requests for this upstream. The port must fall into the range ``1..65535``.
     - ``uint16``
     - Yes
   * - ``lb-method``
     - The load `balancing method <https://docs.nginx.com/nginx/admin-guide/load-balancer/http-load-balancer/#choosing-a-load-balancing-method>`_. To use the round-robin method, specify ``round_robin``. The default is specified in the ``lb-method`` ConfigMap key.
     - ``string``
     - No
   * - ``fail-timeout``
     - The time during which the specified number of unsuccessful attempts to communicate with an upstream server should happen to consider the server unavailable. See the `fail_timeout <https://nginx.org/en/docs/http/ngx_http_upstream_module.html#fail_timeout>`_ parameter of the server directive. The default is set in the ``fail-timeout`` ConfigMap key.
     - ``string``
     - No
   * - ``max-fails``
     - The number of unsuccessful attempts to communicate with an upstream server that should happen in the duration set by the ``fail-timeout`` to consider the server unavailable. See the `max_fails <https://nginx.org/en/docs/http/ngx_http_upstream_module.html#max_fails>`_ parameter of the server directive. The default is set in the ``max-fails`` ConfigMap key.
     - ``int``
     - No
   * - ``max-conns``
     - The maximum number of simultaneous active connections to an upstream server. See the `max_conns <https://nginx.org/en/docs/http/ngx_http_upstream_module.html#max_conns>`_ parameter of the server directive. By default there is no limit. Note: if keepalive connections are enabled, the total number of active and idle keepalive connections to an upstream server may exceed the ``max_conns`` value.
     - ``int``
     - No
   * - ``keepalive``
     - Configures the cache for connections to upstream servers. The value ``0`` disables the cache. See the `keepalive <https://nginx.org/en/docs/http/ngx_http_upstream_module.html#keepalive>`_ directive. The default is set in the ``keepalive`` ConfigMap key.
     - ``int``
     - No
   * - ``connect-timeout``
     - The timeout for establishing a connection with an upstream server. See the `proxy_connect_timeout <https://nginx.org/en/docs/http/ngx_http_proxy_module.html#proxy_connect_timeout>`_ directive. The default is specified in the ``proxy-connect-timeout`` ConfigMap key.
     - ``string``
     - No
   * - ``read-timeout``
     - The timeout for reading a response from an upstream server. See the `proxy_read_timeout <https://nginx.org/en/docs/http/ngx_http_proxy_module.html#proxy_read_timeout>`_ directive.  The default is specified in the ``proxy-read-timeout`` ConfigMap key.
     - ``string``
     - No
   * - ``send-timeout``
     - The timeout for transmitting a request to an upstream server. See the `proxy_send_timeout <https://nginx.org/en/docs/http/ngx_http_proxy_module.html#proxy_send_timeout>`_ directive. The default is specified in the ``proxy-send-timeout`` ConfigMap key.
     - ``string``
     - No
   * - ``next-upstream``
     - Specifies in which cases a request should be passed to the next upstream server. See the `proxy_next_upstream <https://nginx.org/en/docs/http/ngx_http_proxy_module.html#proxy_next_upstream>`_ directive. The default is ``error timeout``.
     - ``string``
     - No
   * - ``next-upstream-timeout``
     - The time during which a request can be passed to the next upstream server. See the `proxy_next_upstream_timeout <https://nginx.org/en/docs/http/ngx_http_proxy_module.html#proxy_next_upstream_timeout>`_ directive. The ``0`` value turns off the time limit. The default is ``0``.
     - ``string``
     - No
   * - ``next-upstream-tries``
     - The number of possible tries for passing a request to the next upstream server. See the `proxy_next_upstream_tries <https://nginx.org/en/docs/http/ngx_http_proxy_module.html#proxy_next_upstream_tries>`_ directive. The ``0`` value turns off this limit. The default is ``0``.
     - ``int``
     - No
   * - ``client-max-body-size``
     - Sets the maximum allowed size of the client request body. See the `client_max_body_size <https://nginx.org/en/docs/http/ngx_http_core_module.html#client_max_body_size>`_ directive. The default is set in the ``client-max-body-size`` ConfigMap key.
     - ``string``
     - No
   * - ``tls``
     - The TLS configuration for the Upstream.
     - `tls <#upstream-tls>`_
     - No
   * - ``healthCheck``
     - The health check configuration for the Upstream. See the `health_check <https://nginx.org/en/docs/http/ngx_http_upstream_hc_module.html#health_check>`_ directive. Note: this feature is supported only in NGINX Plus.
     - `healthcheck <#upstream-healthcheck>`_
     - No
   * - ``slow-start``
     - The slow start allows an upstream server to gradually recover its weight from 0 to its nominal value after it has been recovered or became available or when the server becomes available after a period of time it was considered unavailable. By default, the slow start is disabled. See the `slow_start <https://nginx.org/en/docs/http/ngx_http_upstream_module.html#slow_start>`_ parameter of the server directive. Note: The parameter cannot be used along with the ``random``\ , ``hash`` or ``ip_hash`` load balancing methods and will be ignored.
     - ``string``
     - No
   * - ``queue``
     - Configures a queue for an upstream. A client request will be placed into the queue if an upstream server cannot be selected immediately while processing the request. By default, no queue is configured. Note: this feature is supported only in NGINX Plus.
     - `queue <#upstream-queue>`_
     - No
   * - ``buffering``
     - Enables buffering of responses from the upstream server. See the `proxy_buffering <https://nginx.org/en/docs/http/ngx_http_proxy_module.html#proxy_buffering>`_ directive. The default is set in the ``proxy-buffering`` ConfigMap key.
     - ``boolean``
     - No
   * - ``buffers``
     - Configures the buffers used for reading a response from the upstream server for a single connection.
     - `buffers <#upstream-buffers>`_
     - No
   * - ``buffer-size``
     - Sets the size of the buffer used for reading the first part of a response received from the upstream server. See the `proxy_buffer_size <https://nginx.org/en/docs/http/ngx_http_proxy_module.html#proxy_buffer_size>`_ directive. The default is set in the ``proxy-buffer-size`` ConfigMap key.
     - ``string``
     - No
```

### Upstream.Buffers
The buffers field configures the buffers used for reading a response from the upstream server for a single connection:

```yaml
number: 4
size: 8K
```
See the [proxy_buffers](https://nginx.org/en/docs/http/ngx_http_proxy_module.html#proxy_buffers) directive for additional information.

```eval_rst
.. list-table::
   :header-rows: 1

   * - Field
     - Description
     - Type
     - Required
   * - ``number``
     - Configures the number of buffers. The default is set in the ``proxy-buffers`` ConfigMap key.
     - ``int``
     - Yes
   * - ``size``
     - Configures the size of a buffer. The default is set in the ``proxy-buffers`` ConfigMap key.
     - ``string``
     - Yes
```

### Upstream.TLS

```eval_rst
.. list-table::
   :header-rows: 1

   * - Field
     - Description
     - Type
     - Required
   * - ``enable``
     - Enables HTTPS for requests to upstream servers. The default is ``False``\ , meaning that HTTP will be used.
     - ``boolean``
     - No
```

### Upstream.Queue

The queue field configures a queue. A client request will be placed into the queue if an upstream server cannot be selected immediately while processing the request:

```yaml
size: 10
timeout: 60s
```

See [`queue`](https://nginx.org/en/docs/http/ngx_http_upstream_module.html#queue) directive for additional information.

Note: This feature is supported only in NGINX Plus.

```eval_rst
.. list-table::
   :header-rows: 1

   * - Field
     - Description
     - Type
     - Required
   * - ``size``
     - The size of the queue.
     - ``int``
     - Yes
   * - ``timeout``
     - The timeout of the queue. A request cannot be queued for a period longer than the timeout. The default is ``60s``.
     - ``string``
     - No
```

### Upstream.Healthcheck

The Healthcheck defines an [active health check](https://docs.nginx.com/nginx/admin-guide/load-balancer/http-health-check/). In the example below we enable a health check for an upstream and configure all the available parameters:

```yaml
name: tea
service: tea-svc
port: 80
healthCheck:
  enable: true
  path: /healthz
  interval: 20s
  jitter: 3s
  fails: 5
  passes: 5
  port: 8080
  tls:
    enable: true
  connect-timeout: 10s
  read-timeout: 10s
  send-timeout: 10s
  headers:
  - name: Host
    value: my.service
  statusMatch: "! 500"
```

Note: This feature is supported only in NGINX Plus.

```eval_rst
.. list-table::
   :header-rows: 1

   * - Field
     - Description
     - Type
     - Required
   * - ``enable``
     - Enables a health check for an upstream server. The default is ``false``.
     - ``boolean``
     - No
   * - ``path``
     - The path used for health check requests. The default is ``/``.
     - ``string``
     - No
   * - ``interval``
     - The interval between two consecutive health checks. The default is ``5s``.
     - ``string``
     - No
   * - ``jitter``
     - The time within which each health check will be randomly delayed. By default, there is no delay.
     - ``string``
     - No
   * - ``fails``
     - The number of consecutive failed health checks of a particular upstream server after which this server will be considered unhealthy. The default is ``1``.
     - ``integer``
     - No
   * - ``passes``
     - The number of consecutive passed health checks of a particular upstream server after which the server will be considered healthy. The default is ``1``.
     - ``integer``
     - No
   * - ``port``
     - The port used for health check requests. By default, the port of the upstream is used. Note: in contrast with the port of the upstream, this port is not a service port, but a port of a pod.
     - ``integer``
     - No
   * - ``tls``
     - The TLS configuration used for health check requests. By default, the ``tls`` field of the upstream is used.
     - `upstream.tls <#upstream-tls>`_
     - No
   * - ``connect-timeout``
     - The timeout for establishing a connection with an upstream server. By default, the ``connect-timeout`` of the upstream is used.
     - ``string``
     - No
   * - ``read-timeout``
     - The timeout for reading a response from an upstream server. By default, the ``read-timeout`` of the upstream is used.
     - ``string``
     - No
   * - ``send-timeout``
     - The timeout for transmitting a request to an upstream server. By default, the ``send-timeout`` of the upstream is used.
     - ``string``
     - No
   * - ``headers``
     - The request headers used for health check requests. NGINX Plus always sets the ``Host``\ , ``User-Agent`` and ``Connection`` headers for health check requests.
     - `[]header <#header>`_
     - No
   * - ``statusMatch``
     - The expected response status codes of a health check. By default, the response should have status code 2xx or 3xx. Examples: ``"200"``\ , ``"! 500"``\ , ``"301-303 307"``. See the documentation of the `match <https://nginx.org/en/docs/http/ngx_http_upstream_hc_module.html?#match>`_ directive.
     - ``string``
     - No
```

### Upstream.SessionCookie

The SessionCookie field configures session persistence which allows requests from the same client to be passed to the same upstream server. The information about the designated upstream server is passed in a session cookie generated by NGINX Plus.

In the example below, we configure session persistence with a session cookie for an upstream and configure all the available parameters:

```yaml
name: tea
service: tea-svc
port: 80
sessionCookie:
  enable: true
  name: srv_id
  path: /
  expires: 1h
  domain: .example.com
  httpOnly: false
  secure: true
```
See the [`sticky`](https://nginx.org/en/docs/http/ngx_http_upstream_module.html?#sticky) directive for additional information. The session cookie corresponds to the `sticky cookie` method.

Note: This feature is supported only in NGINX Plus.

```eval_rst
.. list-table::
   :header-rows: 1

   * - Field
     - Description
     - Type
     - Required
   * - ``enable``
     - Enables session persistence with a session cookie for an upstream server. The default is ``false``.
     - ``boolean``
     - No
   * - ``name``
     - The name of the cookie.
     - ``string``
     - Yes
   * - ``path``
     - The path for which the cookie is set.
     - ``string``
     - No
   * - ``expires``
     - The time for which a browser should keep the cookie. Can be set to the special value ``max``\ , which will cause the cookie to expire on ``31 Dec 2037 23:55:55 GMT``.
     - ``string``
     - No
   * - ``domain``
     - The domain for which the cookie is set.
     - ``string``
     - No
   * - ``httpOnly``
     - Adds the ``HttpOnly`` attribute to the cookie.
     - ``boolean``
     - No
   * - ``secure``
     - Adds the ``Secure`` attribute to the cookie.
     - ``boolean``
     - No
```

### Header

The header defines an HTTP Header:
```yaml
name: Host
value: example.com
```

```eval_rst
.. list-table::
   :header-rows: 1

   * - Field
     - Description
     - Type
     - Required
   * - ``name``
     - The name of the header.
     - ``string``
     - Yes
   * - ``value``
     - The value of the header.
     - ``string``
     - No
```

### Action

The action defines an action to perform for a request.

In the example below, client requests are passed to an upstream `coffee`:
```yaml
 path: /coffee
 action:
  pass: coffee
```

```eval_rst
.. list-table::
   :header-rows: 1

   * - Field
     - Description
     - Type
     - Required
   * - ``pass``
     - Passes requests to an upstream. The upstream with that name must be defined in the resource.
     - ``string``
     - No*
   * - ``redirect``
     - Redirects requests to a provided URL.
     - `action.redirect <#action-redirect>`_
     - No*
   * - ``return``
     - Returns a preconfigured response.
     - `action.return <#action-return>`_
     - No*
   * - ``proxy``
     - Passes requests to an upstream with the ability to modify the request/response (for example, rewrite the URI or modify the headers).
     - `action.proxy <#action-proxy>`_
     - No*
```

\* -- an action must include exactly one of the following: `pass`, `redirect`, `return` or `proxy`.

### Action.Redirect

The redirect action defines a redirect to return for a request.

In the example below, client requests are passed to a url `http://www.nginx.com`:
```yaml
redirect:
  url: http://www.nginx.com
  code: 301
```

```eval_rst
.. list-table::
   :header-rows: 1

   * - Field
     - Description
     - Type
     - Required
   * - ``url``
     - The URL to redirect the request to. Supported NGINX variables: ``$scheme``\ , ``$http_x_forwarded_proto``\ , ``$request_uri``\ , ``$host``. Variables must be enclosed in curly braces. For example: ``${host}${request_uri}``.
     - ``string``
     - Yes
   * - ``code``
     - The status code of a redirect. The allowed values are: ``301``\ , ``302``\ , ``307``\ , ``308``. The default is ``301``.
     - ``int``
     - No
```

### Action.Return

The return action defines a preconfigured response for a request.

In the example below, NGINX will respond with the preconfigured response for every request:
```yaml
return:
  code: 200
  type: text/plain
  body: "Hello World\n"
```

```eval_rst
.. list-table::
   :header-rows: 1

   * - Field
     - Description
     - Type
     - Required
   * - ``code``
     -  The status code of the response. The allowed values are: ``2XX``, ``4XX`` or ``5XX``. The default is ``200``.
     - ``int``
     - No
   * - ``type``
     - The MIME type of the response. The default is ``text/plain``.
     - ``string``
     - No
   * - ``body``
     - The body of the response. Supports NGINX variables*. Variables must be enclosed in curly brackets. For example: ``Request is ${request_uri}\n``.
     - ``string``
     - Yes
```

\* -- Supported NGINX variables: `$request_uri`, `$request_method`, `$request_body`, `$scheme`, `$http_`, `$args`, `$arg_`, `$cookie_`, `$host`, `$request_time`, `$request_length`, `$nginx_version`, `$pid`, `$connection`, `$remote_addr`, `$remote_port`, `$time_iso8601`, `$time_local`, `$server_addr`, `$server_port`, `$server_name`, `$server_protocol`, `$connections_active`, `$connections_reading`, `$connections_writing` and `$connections_waiting`.

### Action.Proxy

The proxy action passes requests to an upstream with the ability to modify the request/response (for example, rewrite the URI or modify the headers).

In the example below, the request URI is rewritten to `/`, and the request and the response headers are modified:
```yaml
proxy:
  upstream: coffee
  requestHeaders:
    pass: true
    set:
    - name: My-Header
      value: Value
    - name: Client-Cert
      value: ${ssl_client_escaped_cert}
  responseHeaders:
    add:
    - name: My-Header
      value: Value
    - name: IC-Nginx-Version
      value: ${nginx_version}
      always: true
    hide:
    - x-internal-version
    ignore:
    - Expires
    - Set-Cookie
    pass:
    - Server
  rewritePath: /
```

```eval_rst
.. list-table::
   :header-rows: 1

   * - Field
     - Description
     - Type
     - Required
   * - ``upstream``
     -  The name of the upstream which the requests will be proxied to. The upstream with that name must be defined in the resource.
     - ``string``
     - Yes
   * - ``requestHeaders``
     - The request headers modifications.
     - `action.Proxy.RequestHeaders <#action-proxy-requestheaders>`_
     - No
   * - ``responseHeaders``
     - The response headers modifications.
     - `action.Proxy.ResponseHeaders <#action-proxy-responseheaders>`_
     - No
   * - ``rewritePath``
<<<<<<< HEAD
     - The rewritten URI. If the route path is a regular expression (starts with ~), the rewritePath can include capture groups with ``$1-9``. For example `$1` for the first group, and so on. For more information, check the `rewrite <https://github.com/nginxinc/kubernetes-ingress/tree/v1.11.0/examples-of-custom-resources/rewrites>`_ example.
=======
     - The rewritten URI. If the route path is a regular expression (starts with ~), the rewritePath can include capture groups with ``$1-9``. For example `$1` for the first group, and so on. For more information, check the `rewrite <https://github.com/nginxinc/kubernetes-ingress/tree/v1.11.1/examples-of-custom-resources/rewrites>`_ example.
>>>>>>> 32745366
     - ``string``
     - No
```

### Action.Proxy.RequestHeaders

The RequestHeaders field modifies the headers of the request to the proxied upstream server.

```eval_rst
.. list-table::
   :header-rows: 1

   * - Field
     - Description
     - Type
     - Required
   * - ``pass``
     -  Passes the original request headers to the proxied upstream server. See the `proxy_pass_request_header <http://nginx.org/en/docs/http/ngx_http_proxy_module.html#proxy_pass_request_headers>`_ directive for more information. Default is true.
     - ``bool``
     - No
   * - ``set``
     - Allows redefining or appending fields to present request headers passed to the proxied upstream servers. See the `proxy_set_header <http://nginx.org/en/docs/http/ngx_http_proxy_module.html#proxy_set_header>`_ directive for more information.
     - `[]header <#action-proxy-requestheaders-set-header>`_
     - No
```

### Action.Proxy.RequestHeaders.Set.Header

The header defines an HTTP Header:
```yaml
name: My-Header
value: My-Value
```

It is possible to override the default value of the `Host` header, which the Ingress Controller sets to [`$host`](https://nginx.org/en/docs/http/ngx_http_core_module.html#var_host):
```yaml
name: Host
value: example.com
```

```eval_rst
.. list-table::
   :header-rows: 1

   * - Field
     - Description
     - Type
     - Required
   * - ``name``
     - The name of the header.
     - ``string``
     - Yes
   * - ``value``
     - The value of the header. Supports NGINX variables*. Variables must be enclosed in curly brackets. For example: ``${scheme}``.
     - ``string``
     - No
```

\* -- Supported NGINX variables: `$request_uri`, `$request_method`, `$request_body`, `$scheme`, `$http_`, `$args`, `$arg_`, `$cookie_`, `$host`, `$request_time`, `$request_length`, `$nginx_version`, `$pid`, `$connection`, `$remote_addr`, `$remote_port`, `$time_iso8601`, `$time_local`, `$server_addr`, `$server_port`, `$server_name`, `$server_protocol`, `$connections_active`, `$connections_reading`, `$connections_writing`, `$connections_waiting`, `$ssl_cipher`, `$ssl_ciphers`, `$ssl_client_cert`, `$ssl_client_escaped_cert`, `$ssl_client_fingerprint`, `$ssl_client_i_dn`, `$ssl_client_i_dn_legacy`, `$ssl_client_raw_cert`, `$ssl_client_s_dn`, `$ssl_client_s_dn_legacy`, `$ssl_client_serial`, `$ssl_client_v_end`, `$ssl_client_v_remain`, `$ssl_client_v_start`, `$ssl_client_verify`, `$ssl_curves`, `$ssl_early_data`, `$ssl_protocol`, `$ssl_server_name`, `$ssl_session_id`, `$ssl_session_reused`, `$jwt_claim_` (NGINX Plus only) and `$jwt_header_` (NGINX Plus only).

### Action.Proxy.ResponseHeaders

The ResponseHeaders field modifies the headers of the response to the client.

```eval_rst
.. list-table::
   :header-rows: 1

   * - Field
     - Description
     - Type
     - Required
   * - ``hide``
     -  The headers that will not be passed* in the response to the client from a proxied upstream server. See the `proxy_hide_header <http://nginx.org/en/docs/http/ngx_http_proxy_module.html#proxy_hide_header>`_ directive for more information.
     - ``bool``
     - No
   * - ``pass``
     - Allows passing the hidden header fields* to the client from a proxied upstream server. See the `proxy_pass_header <http://nginx.org/en/docs/http/ngx_http_proxy_module.html#proxy_pass_header>`_ directive for more information.
     - ``[]string``
     - No
   * - ``ignore``
     - Disables processing of certain headers** to the client from a proxied upstream server. See the `proxy_ignore_headers <http://nginx.org/en/docs/http/ngx_http_proxy_module.html#proxy_ignore_headers>`_ directive for more information.
     - ``[]string``
     - No
   * - ``add``
     - Adds headers to the response to the client.
     - `[]addHeader <#addheader>`_
     - No
```

\* -- Default hidden headers are: `Date`, `Server`, `X-Pad` and `X-Accel-...`.

\** -- The following fields can be ignored: `X-Accel-Redirect`, `X-Accel-Expires`, `X-Accel-Limit-Rate`, `X-Accel-Buffering`, `X-Accel-Charset`, `Expires`, `Cache-Control`, `Set-Cookie` and `Vary`.

### AddHeader

The addHeader defines an HTTP Header with an optional `always` field:
```yaml
name: My-Header
value: My-Value
always: true
```

```eval_rst
.. list-table::
   :header-rows: 1

   * - Field
     - Description
     - Type
     - Required
   * - ``name``
     - The name of the header.
     - ``string``
     - Yes
   * - ``value``
     - The value of the header. Supports NGINX variables*. Variables must be enclosed in curly brackets. For example: ``${scheme}``.
     - ``string``
     - No
   * - ``always``
     - If set to true, add the header regardless of the response status code**. Default is false. See the `add_header <http://nginx.org/en/docs/http/ngx_http_headers_module.html#add_header>`_ directive for more information.
     - ``bool``
     - No
```

\* -- Supported NGINX variables: `$request_uri`, `$request_method`, `$request_body`, `$scheme`, `$http_`, `$args`, `$arg_`, `$cookie_`, `$host`, `$request_time`, `$request_length`, `$nginx_version`, `$pid`, `$connection`, `$remote_addr`, `$remote_port`, `$time_iso8601`, `$time_local`, `$server_addr`, `$server_port`, `$server_name`, `$server_protocol`, `$connections_active`, `$connections_reading`, `$connections_writing`, `$connections_waiting`, `$ssl_cipher`, `$ssl_ciphers`, `$ssl_client_cert`, `$ssl_client_escaped_cert`, `$ssl_client_fingerprint`, `$ssl_client_i_dn`, `$ssl_client_i_dn_legacy`, `$ssl_client_raw_cert`, `$ssl_client_s_dn`, `$ssl_client_s_dn_legacy`, `$ssl_client_serial`, `$ssl_client_v_end`, `$ssl_client_v_remain`, `$ssl_client_v_start`, `$ssl_client_verify`, `$ssl_curves`, `$ssl_early_data`, `$ssl_protocol`, `$ssl_server_name`, `$ssl_session_id`, `$ssl_session_reused`, `$jwt_claim_` (NGINX Plus only) and `$jwt_header_` (NGINX Plus only).

\*\* -- If `always` is false, the response header is added only if the response status code is any of `200`, `201`, `204`, `206`, `301`, `302`, `303`, `304`, `307` or `308`.

### Split

The split defines a weight for an action as part of the splits configuration.

In the example below NGINX passes 80% of requests to the upstream `coffee-v1` and the remaining 20% to `coffee-v2`:
```yaml
splits:
- weight: 80
  action:
    pass: coffee-v1
- weight: 20
  action:
    pass: coffee-v2
```

```eval_rst
.. list-table::
   :header-rows: 1

   * - Field
     - Description
     - Type
     - Required
   * - ``weight``
     - The weight of an action. Must fall into the range ``1..99``. The sum of the weights of all splits must be equal to ``100``.
     - ``int``
     - Yes
   * - ``action``
     - The action to perform for a request.
     - `action <#action>`_
     - Yes
```

### Match

The match defines a match between conditions and an action or splits.

In the example below, NGINX routes requests with the path `/coffee` to different upstreams based on the value of the cookie `user`:
* `user=john` -> `coffee-future`
* `user=bob` -> `coffee-deprecated`
* If the cookie is not set or not equal to either `john` or `bob`, NGINX routes to `coffee-stable`

```yaml
path: /coffee
matches:
- conditions:
  - cookie: user
    value: john
  action:
    pass: coffee-future
- conditions:
  - cookie: user
    value: bob
  action:
    pass: coffee-deprecated
action:
  pass: coffee-stable
```

In the next example, NGINX routes requests based on the value of the built-in [`$request_method` variable](https://nginx.org/en/docs/http/ngx_http_core_module.html#var_request_method), which represents the HTTP method of a request:
* all POST requests -> `coffee-post`
* all non-POST requests -> `coffee`

```yaml
path: /coffee
matches:
- conditions:
  - variable: $request_method
    value: POST
  action:
    pass: coffee-post
action:
  pass: coffee
```

```eval_rst
.. list-table::
   :header-rows: 1

   * - Field
     - Description
     - Type
     - Required
   * - ``conditions``
     - A list of conditions. Must include at least 1 condition.
     - `[]condition <#condition>`_
     - Yes
   * - ``action``
     - The action to perform for a request.
     - `action <#action>`_
     - No*
   * - ``splits``
     - The splits configuration for traffic splitting. Must include at least 2 splits.
     - `[]split <#split>`_
     - No*
```

\* -- a match must include exactly one of the following: `action` or `splits`.

### Condition

The condition defines a condition in a match.

```eval_rst
.. list-table::
   :header-rows: 1

   * - Field
     - Description
     - Type
     - Required
   * - ``header``
     - The name of a header. Must consist of alphanumeric characters or ``-``.
     - ``string``
     - No*
   * - ``cookie``
     - The name of a cookie. Must consist of alphanumeric characters or ``_``.
     - ``string``
     - No*
   * - ``argument``
     - The name of an argument. Must consist of alphanumeric characters or ``_``.
     - ``string``
     - No*
   * - ``variable``
     - The name of an NGINX variable. Must start with ``$``. See the list of the supported variables below the table.
     - ``string``
     - No*
   * - ``value``
     - The value to match the condition against. How to define a value is shown below the table.
     - ``string``
     - Yes
```

\* -- a condition must include exactly one of the following: `header`, `cookie`, `argument` or `variable`.

Supported NGINX variables: `$args`, `$http2`, `$https`, `$remote_addr`, `$remote_port`, `$query_string`, `$request`, `$request_body`, `$request_uri`, `$request_method`, `$scheme`. Find the documentation for each variable [here](https://nginx.org/en/docs/varindex.html).

The value supports two kinds of matching:
* *Case-insensitive string comparison*. For example:
  * `john` -- case-insensitive matching that succeeds for strings, such as `john`, `John`, `JOHN`.
  * `!john` -- negation of the case-incentive matching for john that succeeds for strings, such as `bob`, `anything`, `''` (empty string).
* *Matching with a regular expression*. Note that NGINX supports regular expressions compatible with those used by the Perl programming language (PCRE). For example:
  * `~^yes` -- a case-sensitive regular expression that matches any string that starts with `yes`. For example: `yes`, `yes123`.
  * `!~^yes` -- negation of the previous regular expression that succeeds for strings like `YES`, `Yes123`, `noyes`. (The negation mechanism is not part of the PCRE syntax).
  * `~*no$` -- a case-insensitive regular expression that matches any string that ends with `no`. For example: `no`, `123no`, `123NO`.

**Note**: a value must not include any unescaped double quotes (`"`) and must not end with an unescaped backslash (`\`). For example, the following are invalid values: `some"value`, `somevalue\`.


### ErrorPage

The errorPage defines a custom response for a route for the case when either an upstream server responds with (or NGINX generates) an error status code. The custom response can be a redirect or a canned response. See the [error_page](https://nginx.org/en/docs/http/ngx_http_core_module.html#error_page) directive for more information.
```yaml
path: /coffee
errorPages:
- codes: [502, 503]
  redirect:
    code: 301
    url: https://nginx.org
- codes: [404]
  return:
    code: 200
    body: "Original resource not found, but success!"
```

```eval_rst
.. list-table::
   :header-rows: 1

   * - Field
     - Description
     - Type
     - Required
   * - ``codes``
     - A list of error status codes.
     - ``[]int``
     - Yes
   * - ``redirect``
     - The redirect action for the given status codes.
     - `errorPage.Redirect <#errorpage-redirect>`_
     - No*
   * - ``return``
     - The canned response action for the given status codes.
     - `errorPage.Return <#errorpage-return>`_
     - No*
```

\* -- an errorPage must include exactly one of the following: `return` or `redirect`.

### ErrorPage.Redirect

The redirect defines a redirect for an errorPage.

In the example below, NGINX responds with a redirect when a response from an upstream server has a 404 status code.

```yaml
codes: [404]
redirect:
  code: 301
  url: ${scheme}://cafe.example.com/error.html
```

```eval_rst
.. list-table::
   :header-rows: 1

   * - Field
     - Description
     - Type
     - Required
   * - ``code``
     - The status code of a redirect. The allowed values are: ``301``\ , ``302``\ , ``307``\ , ``308``.  The default is ``301``.
     - ``int``
     - No
   * - ``url``
     - The URL to redirect the request to. Supported NGINX variables: ``$scheme``\ and ``$http_x_forwarded_proto``\. Variables must be enclosed in curly braces. For example: ``${scheme}``.
     - ``string``
     - Yes
```

### ErrorPage.Return

The return defines a canned response for an errorPage.

In the example below, NGINX responds with a canned response when a response from an upstream server has either 401 or 403 status code.

```yaml
codes: [401, 403]
return:
  code: 200
  type: application/json
  body: |
    {\"msg\": \"You don't have permission to do this\"}
  headers:
  - name: x-debug-original-statuses
    value: ${upstream_status}
```

```eval_rst
.. list-table::
   :header-rows: 1

   * - Field
     - Description
     - Type
     - Required
   * - ``code``
     - The status code of the response. The default is the status code of the original response.
     - ``int``
     - No
   * - ``type``
     - The MIME type of the response. The default is ``text/html``.
     - ``string``
     - No
   * - ``body``
     - The body of the response. Supported NGINX variable: ``$upstream_status`` \ . Variables must be enclosed in curly braces. For example: ``${upstream_status}``.
     - ``string``
     - Yes
   * - ``headers``
     - The custom headers of the response.
     - `errorPage.Return.Header <#errorpage-return-header>`_
     - No
```

### ErrorPage.Return.Header

The header defines an HTTP Header for a canned response in an errorPage:

```yaml
name: x-debug-original-statuses
value: ${upstream_status}
```

```eval_rst
.. list-table::
   :header-rows: 1

   * - Field
     - Description
     - Type
     - Required
   * - ``name``
     - The name of the header.
     - ``string``
     - Yes
   * - ``value``
     - The value of the header. Supported NGINX variable: ``$upstream_status`` \ . Variables must be enclosed in curly braces. For example: ``${upstream_status}``.
     - ``string``
     - No
```

## Using VirtualServer and VirtualServerRoute

You can use the usual `kubectl` commands to work with VirtualServer and VirtualServerRoute resources, similar to Ingress resources.

For example, the following command creates a VirtualServer resource defined in `cafe-virtual-server.yaml` with the name `cafe`:
```
$ kubectl apply -f cafe-virtual-server.yaml
virtualserver.k8s.nginx.org "cafe" created
```

You can get the resource by running:
```
$ kubectl get virtualserver cafe
NAME   STATE   HOST                   IP            PORTS      AGE
cafe   Valid   cafe.example.com       12.13.23.123  [80,443]   3m
```

In the kubectl get and similar commands, you can also use the short name `vs` instead of `virtualserver`.

Working with VirtualServerRoute resources is analogous. In the kubectl commands, use `virtualserverroute` or the short name `vsr`.

### Using Snippets

Snippets allow you to insert raw NGINX config into different contexts of NGINX configuration. In the example below, we use snippets to configure several NGINX features in a VirtualServer:

```yaml
apiVersion: k8s.nginx.org/v1
kind: VirtualServer
metadata:
  name: cafe
  namespace: cafe
spec:
  http-snippets: |
    limit_req_zone $binary_remote_addr zone=mylimit:10m rate=1r/s;
    proxy_cache_path /tmp keys_zone=one:10m;
  host: cafe.example.com
  tls:
    secret: cafe-secret
  server-snippets: |
    limit_req zone=mylimit burst=20;
  upstreams:
  - name: tea
    service: tea-svc
    port: 80
  - name: coffee
    service: coffee-svc
    port: 80
  routes:
  - path: /tea
    location-snippets: |
      proxy_cache one;
      proxy_cache_valid 200 10m;
    action:
      pass: tea
  - path: /coffee
    action:
      pass: coffee
```

Snippets are intended to be used by advanced NGINX users who need more control over the generated NGINX configuration.

However, because of the disadvantages described below, snippets are disabled by default. To use snippets, set the [`enable-snippets`](/nginx-ingress-controller/configuration/global-configuration/command-line-arguments#cmdoption-enable-snippets) command-line argument.

Disadvantages of using snippets:
* *Complexity*. To use snippets, you will need to:
  * Understand NGINX configuration primitives and implement a correct NGINX configuration.
  * Understand how the IC generates NGINX configuration so that a snippet doesn't interfere with the other features in the configuration.
* *Decreased robustness*. An incorrect snippet makes the NGINX config invalid which will lead to a failed reload. This will prevent any new configuration updates, including updates for the other VirtualServer and VirtualServerRoute resources until the snippet is fixed.
* *Security implications*. Snippets give access to NGINX configuration primitives and those primitives are not validated by the Ingress Controller. For example, a snippet can configure NGINX to serve the TLS certificates and keys used for TLS termination for Ingress and VirtualServer resources.

To help catch errors when using snippets, the Ingress Controller reports config reload errors in the logs as well as in the events and status field of VirtualServer and VirtualServerRoute resources. Additionally, a number of Prometheus metrics show the stats about failed reloads – `controller_nginx_last_reload_status` and `controller_nginx_reload_errors_total`.

> Note that during a period when the NGINX config includes an invalid snippet, NGINX will continue to operate with the latest valid configuration.

### Validation

Two types of validation are available for VirtualServer and VirtualServerRoute resources:
* *Structural validation* by the `kubectl` and Kubernetes API server.
* *Comprehensive validation* by the Ingress Controller.

#### Structural Validation

The custom resource definitions for VirtualServer and VirtualServerRoute include structural OpenAPI schema which describes the type of every field of those resources.

If you try to create (or update) a resource that violates the structural schema (for example, you use a string value for the port field of an upstream), `kubectl` and Kubernetes API server will reject such a resource:
* Example of `kubectl` validation:
    ```
    $ kubectl apply -f cafe-virtual-server.yaml
      error: error validating "cafe-virtual-server.yaml": error validating data: ValidationError(VirtualServer.spec.upstreams[0].port): invalid type for org.nginx.k8s.v1.VirtualServer.spec.upstreams.port: got "string", expected "integer"; if you choose to ignore these errors, turn validation off with --validate=false
    ```
* Example of Kubernetes API server validation:
    ```
    $ kubectl apply -f cafe-virtual-server.yaml --validate=false
      The VirtualServer "cafe" is invalid: []: Invalid value: map[string]interface {}{ ... }: validation failure list:
      spec.upstreams.port in body must be of type integer: "string"
    ```

If a resource is not rejected (it doesn't violate the structural schema), the Ingress Controller will validate it further.

#### Comprehensive Validation

The Ingress Controller validates the fields of the VirtualServer and VirtualServerRoute resources. If a resource is invalid, the Ingress Controller will reject it: the resource will continue to exist in the cluster, but the Ingress Controller will ignore it.

You can check if the Ingress Controller successfully applied the configuration for a VirtualServer. For our example `cafe` VirtualServer, we can run:
```
$ kubectl describe vs cafe
. . .
Events:
  Type    Reason          Age   From                      Message
  ----    ------          ----  ----                      -------
  Normal  AddedOrUpdated  16s   nginx-ingress-controller  Configuration for default/cafe was added or updated
```
Note how the events section includes a Normal event with the AddedOrUpdated reason that informs us that the configuration was successfully applied.

If you create an invalid resource, the Ingress Controller will reject it and emit a Rejected event. For example, if you create a VirtualServer `cafe` with two upstream with the same name `tea`, you will get:
```
$ kubectl describe vs cafe
. . .
Events:
  Type     Reason    Age   From                      Message
  ----     ------    ----  ----                      -------
  Warning  Rejected  12s   nginx-ingress-controller  VirtualServer default/cafe is invalid and was rejected: spec.upstreams[1].name: Duplicate value: "tea"
```
Note how the events section includes a Warning event with the Rejected reason.

Additionally, this information is also available in the `status` field of the VirtualServer resource. Note the Status section of the VirtualServer:

```
$ kubectl describe vs cafe
. . .
Status:
  External Endpoints:
    Ip:        12.13.23.123
    Ports:     [80,443]
  Message:  VirtualServer default/cafe is invalid and was rejected: spec.upstreams[1].name: Duplicate value: "tea"
  Reason:   Rejected
  State:    Invalid
```

The Ingress Controller validates VirtualServerRoute resources in a similar way.

**Note**: If you make an existing resource invalid, the Ingress Controller will reject it and remove the corresponding configuration from NGINX.

## Customization via ConfigMap

You can customize the NGINX configuration for VirtualServer and VirtualServerRoutes resources using the [ConfigMap](/nginx-ingress-controller/configuration/global-configuration/configmap-resource). Most of the ConfigMap keys are supported, with the following exceptions:
* `proxy-hide-headers`
* `proxy-pass-headers`
* `hsts`
* `hsts-max-age`
* `hsts-include-subdomains`
* `hsts-behind-proxy`
* `redirect-to-https`
* `ssl-redirect`<|MERGE_RESOLUTION|>--- conflicted
+++ resolved
@@ -420,11 +420,7 @@
      - ``string``
      - Yes
    * - ``service``
-<<<<<<< HEAD
-     - The name of a `service <https://kubernetes.io/docs/concepts/services-networking/service/>`_. The service must belong to the same namespace as the resource. If the service doesn't exist, NGINX will assume the service has zero endpoints and return a ``502`` response for requests for this upstream. For NGINX Plus only, services of type `ExternalName <https://kubernetes.io/docs/concepts/services-networking/service/#externalname>`_ are also supported (check the `prerequisites <https://github.com/nginxinc/kubernetes-ingress/tree/v1.11.0/examples/externalname-services#prerequisites>`_\ ).
-=======
      - The name of a `service <https://kubernetes.io/docs/concepts/services-networking/service/>`_. The service must belong to the same namespace as the resource. If the service doesn't exist, NGINX will assume the service has zero endpoints and return a ``502`` response for requests for this upstream. For NGINX Plus only, services of type `ExternalName <https://kubernetes.io/docs/concepts/services-networking/service/#externalname>`_ are also supported (check the `prerequisites <https://github.com/nginxinc/kubernetes-ingress/tree/v1.11.1/examples/externalname-services#prerequisites>`_\ ).
->>>>>>> 32745366
      - ``string``
      - Yes
    * - ``subselector``
@@ -926,11 +922,7 @@
      - `action.Proxy.ResponseHeaders <#action-proxy-responseheaders>`_
      - No
    * - ``rewritePath``
-<<<<<<< HEAD
-     - The rewritten URI. If the route path is a regular expression (starts with ~), the rewritePath can include capture groups with ``$1-9``. For example `$1` for the first group, and so on. For more information, check the `rewrite <https://github.com/nginxinc/kubernetes-ingress/tree/v1.11.0/examples-of-custom-resources/rewrites>`_ example.
-=======
      - The rewritten URI. If the route path is a regular expression (starts with ~), the rewritePath can include capture groups with ``$1-9``. For example `$1` for the first group, and so on. For more information, check the `rewrite <https://github.com/nginxinc/kubernetes-ingress/tree/v1.11.1/examples-of-custom-resources/rewrites>`_ example.
->>>>>>> 32745366
      - ``string``
      - No
 ```
